--- conflicted
+++ resolved
@@ -17,11 +17,6 @@
           - name: 'Python 3.8 on Linux'
             os: ubuntu-latest
             python-version: 3.8
-<<<<<<< HEAD
-            env:
-              CI_GENERATE_DOCS: true
-=======
->>>>>>> 14410158
           - name: 'Python 3.7 on MacOS'
             os: macos-latest
             python-version: 3.7
