from __future__ import division
from __future__ import print_function

from numba import f8
from numba import i8
from numba import jit
from numba import prange

from numpy import array
from numpy import empty
from numpy import sqrt
from numpy import zeros

import numpy as np


__author__     = ['Andrew Liew <liew@arch.ethz.ch>']
__copyright__  = 'Copyright 2017, BLOCK Research Group - ETH Zurich'
__license__    = 'MIT License'
__email__      = 'liew@arch.ethz.ch'


__all__ = [
    # 'sum_vectors_numba',
    'norm_vector_numba',
    'norm_vectors_numba',
    'length_vector_numba',
    'length_vector_xy_numba',
    'length_vector_sqrd_numba',
    'length_vector_sqrd_xy_numba',
    'scale_vector_numba',
    'scale_vector_xy_numba',
    'scale_vectors_numba',
    'scale_vectors_xy_numba',
    'normalize_vector_numba',
    'normalize_vector_xy_numba',
    'normalize_vectors_numba',
    'normalize_vectors_xy_numba',
    'power_vector_numba',
    'power_vectors_numba',
    'square_vector_numba',
    'square_vectors_numba',
    'add_vectors_numba',
    'add_vectors_xy_numba',
    'subtract_vectors_numba',
    'subtract_vectors_xy_numba',
    'multiply_vectors_numba',
    'multiply_vectors_xy_numba',
    'divide_vectors_numba',
    'divide_vectors_xy_numba',
    'cross_vectors_numba',
    'cross_vectors_xy_numba',
    'dot_vectors_numba',
    'dot_vectors_xy_numba',
    'vector_component_numba',
    'vector_component_xy_numba',
    'multiply_matrices_numba',
    'multiply_matrix_vector_numba',
    'transpose_matrix_numba',
    'orthonormalise_vectors_numba',
    'plane_from_points_numba',
    'circle_from_points_numba',
    'circle_from_points_xy_numba',
]


# ==============================================================================

<<<<<<< HEAD
@jit(f8[:](f8[:, :], i8), nogil=True, nopython=True, parallel=True)
def sum_vectors_numba(a, axis=0):
    """ Calculate the sum of an array of vectors along the specified axis.
=======
>>>>>>> e886b205

# @jit(float64[:](float64[:, :], int64), nogil=True, nopython=True)
# def sum_vectors_numba(a, axis=0):
#     """ Calculate the sum of an array of vectors along the specified axis.

<<<<<<< HEAD
    Returns:
        array: The summed values according to the axis of choice.
    """
    m = a.shape[0]

    if axis == 0:
        b = array([0., 0., 0.])
        for i in prange(m):
            b[0] += a[i, 0]
            b[1] += a[i, 1]
            b[2] += a[i, 2]

    elif axis == 1:
        b = np.zeros(m)
        for i in prange(m):
            b[i] += a[i, 0] + a[i, 1] + a[i, 2]

    return b
    # return sum(a, axis=axis)
=======
#     Parameters:
#         a (array): Array of vectors (m x 3).
#         axis (int): Dimension to sum through.

#     Returns:
#         array: The summed values according to the axis of choice.
#     """
#     return sum(a, axis=axis)
>>>>>>> e886b205


@jit(f8(f8[:]), nogil=True, nopython=True, parallel=True)
def norm_vector_numba(a):
    """ Calculate the L2 norm or length of a vector.

    Parameters:
        a (array): XYZ components of the vector.

    Returns:
        float: The L2 norm of the vector.
    """
    return sqrt(a[0]**2 + a[1]**2 + a[2]**2)


@jit(f8[:](f8[:, :]), nogil=True, nopython=True, parallel=True)
def norm_vectors_numba(a):
    """ Calculate the L2 norm or length of vectors.

    Parameters:
        a (array): XYZ components of the vectors (m x 3).

    Returns:
        array: The L2 norm of the vectors.
    """
    m = a.shape[0]
    w = empty(m)
    for i in prange(m):
        w[i] = sqrt(a[i, 0]**2 + a[i, 1]**2 + a[i, 2]**2)
    return w


@jit(f8(f8[:]), nogil=True, nopython=True, parallel=True)
def length_vector_numba(a):
    """ Calculate the length of a vector.

    Parameters:
        a (array): XYZ components of the vector.

    Returns:
        float: The length of the vector.
    """
    return sqrt(a[0]**2 + a[1]**2 + a[2]**2)


@jit(f8(f8[:]), nogil=True, nopython=True, parallel=True)
def length_vector_xy_numba(a):
    """ Calculate the length of the vector, assuming it lies in the XY plane.

    Parameters:
        a (array): XY(Z) components of the vector.

    Returns:
        float: The length of the XY component of the vector
    """
    return sqrt(a[0]**2 + a[1]**2)


@jit(f8(f8[:]), nogil=True, nopython=True, parallel=True)
def length_vector_sqrd_numba(a):
    """ Calculate the squared length of the vector.

    Parameters:
        a (array): XYZ components of the vector.

    Returns:
        float: The squared length of the XYZ components.
    """
    return a[0]**2 + a[1]**2 + a[2]**2


@jit(f8(f8[:]), nogil=True, nopython=True, parallel=True)
def length_vector_sqrd_xy_numba(a):
    """ Calculate the squared length of the vector, assuming it lies in the XY plane.

    Parameters:
        a (array): XY(Z) components of the vector.

    Returns:
        float: The squared length of the XY components.
    """
    return a[0]**2 + a[1]**2


# ==============================================================================

<<<<<<< HEAD
@jit(f8[:](f8[:], f8), nogil=True, nopython=True, parallel=True)
=======

@jit(float64[:](float64[:], float64), nogil=True, nopython=True)
>>>>>>> e886b205
def scale_vector_numba(a, factor):
    """ Scale a vector by a given factor.

    Parameters:
        a (array): XYZ components of the vector.
        factor (float): Scale factor.

    Returns:
        array: The scaled vector, factor * a.
    """
    b = empty(3)
    b[0] = a[0] * factor
    b[1] = a[1] * factor
    b[2] = a[2] * factor
    return b


@jit(f8[:](f8[:], f8), nogil=True, nopython=True, parallel=True)
def scale_vector_xy_numba(a, factor):
    """ Scale a vector by a given factor, assuming it lies in the XY plane.

    Parameters:
        a (array): XY(Z) components of the vector.
        factor (float): Scale factor.

    Returns:
        array: The scaled vector, factor * a (XY).
    """
    b = empty(3)
    b[0] = a[0] * factor
    b[1] = a[1] * factor
    b[2] = 0
    return b


@jit(f8[:, :](f8[:, :], f8), nogil=True, nopython=True, parallel=True)
def scale_vectors_numba(a, factor):
    """ Scale multiple vectors by a given factor.

    Parameters:
        a (array): XYZ components of the vectors.
        factor (float): Scale factor.

    Returns:
        array: Scaled vectors.
    """
    m = a.shape[0]
    b = empty((m, 3))
    for i in prange(m):
        b[i, :] = scale_vector_numba(a[i, :], factor)
    return b


@jit(f8[:, :](f8[:, :], f8), nogil=True, nopython=True, parallel=True)
def scale_vectors_xy_numba(a, factor):
    """ Scale multiple vectors by a given factor, assuming they lie in the XY plane

    Parameters:
        a (array): XY(Z)components of the vectors.
        factor (float): Scale factor.

    Returns:
        array: Scaled vectors (XY).
    """
    m = a.shape[0]
    b = empty((m, 3))
    for i in prange(m):
        b[i, :] = scale_vector_xy_numba(a[i, :], factor)
    return b


@jit(f8[:](f8[:]), nogil=True, nopython=True, parallel=True)
def normalize_vector_numba(a):
    """ Normalize a given vector.

    Parameters:
        a (array): XYZ components of the vector.

    Returns:
        array: The normalised vector.
    """
    l = length_vector_numba(a)
    b = empty(3)
    b[0] = a[0] / l
    b[1] = a[1] / l
    b[2] = a[2] / l
    return b


@jit(f8[:](f8[:]), nogil=True, nopython=True, parallel=True)
def normalize_vector_xy_numba(a):
    """ Normalize a given vector, assuming it lies in the XY-plane.

    Parameters:
        a (array): XY(Z) components of the vector.

    Returns:
        array: The normalised vector in the XY-plane (Z = 0.0).
    """
    l = length_vector_xy_numba(a)
    b = empty(3)
    b[0] = a[0] / l
    b[1] = a[1] / l
    b[2] = 0
    return b


@jit(f8[:, :](f8[:, :]), nogil=True, nopython=True, parallel=True)
def normalize_vectors_numba(a):
    """ Normalise multiple vectors.

    Parameters:
        a (array): XYZ components of vectors.

    Returns:
        array: The normalised vectors.
    """
    m = a.shape[0]
    b = empty((m, 3))
    for i in prange(m):
        b[i, :] = normalize_vector_numba(a[i, :])
    return b


@jit(f8[:, :](f8[:, :]), nogil=True, nopython=True, parallel=True)
def normalize_vectors_xy_numba(a):
    """ Normalise multiple vectors, assuming they lie in the XY plane.

    Parameters:
        a (array): XY(Z) components of vectors.

    Returns:
        array: The normalised vectors in the XY plane.
    """
    m = a.shape[0]
    b = empty((m, 3))
    for i in prange(m):
        b[i, :] = normalize_vector_xy_numba(a[i, :])
    return b


@jit(f8[:](f8[:], f8), nogil=True, nopython=True, parallel=True)
def power_vector_numba(a, power):
    """ Raise a vector to the given power.

    Parameters:
        a (array): XYZ components of the vector.
        power (float): Power to raise to.

    Returns:
        array: a^power.
    """
    return array([a[0]**power, a[1]**power, a[2]**power])


@jit(f8[:, :](f8[:, :], f8), nogil=True, nopython=True, parallel=True)
def power_vectors_numba(a, power):
    """ Raise multiple vectors to the given power.

    Parameters:
        a (array): XYZ components of the vectors (m x 3).
        power (float): Power to raise to.

    Returns:
        array: a^power.
    """
    m = a.shape[0]
    b = empty((m, 3))
    for i in prange(m):
        b[i, :] = power_vector_numba(a[i, :], power)
    return b


@jit(f8[:](f8[:]), nogil=True, nopython=True, parallel=True)
def square_vector_numba(a):
    """ Raise a single vector to the power 2.

    Parameters:
        a (array): XYZ components of the vector.

    Returns:
        array: a^2.
    """
    return power_vector_numba(a, power=2.)


@jit(f8[:, :](f8[:, :]), nogil=True, nopython=True, parallel=True)
def square_vectors_numba(a):
    """ Raise multiple vectors to the power 2.

    Parameters:
        a (array): XYZ components of the vectors (m x 3).

    Returns:
        array: a^2.
    """
    return power_vectors_numba(a, power=2.)


# ==============================================================================

<<<<<<< HEAD
@jit(f8[:](f8[:], f8[:]), nogil=True, nopython=True, parallel=True)
=======

@jit(float64[:](float64[:], float64[:]), nogil=True, nopython=True)
>>>>>>> e886b205
def add_vectors_numba(u, v):
    """ Add two vectors.

    Parameters:
        u (array): XYZ components of the first vector.
        v (array): XYZ components of the second vector.

    Returns:
        array: u + v.
    """
    return array([u[0] + v[0], u[1] + v[1], u[2] + v[2]])


@jit(f8[:](f8[:], f8[:]), nogil=True, nopython=True, parallel=True)
def add_vectors_xy_numba(u, v):
    """ Add two vectors, assuming they lie in the XY-plane.

    Parameters:
        u (array): XYZ components of the first vector.
        v (array): XYZ components of the second vector.

    Returns:
        array: u + v (Z = 0.0).
    """
    return array([u[0] + v[0], u[1] + v[1], 0.])


@jit(f8[:](f8[:], f8[:]), nogil=True, nopython=True, parallel=True)
def subtract_vectors_numba(u, v):
    """ Subtract one vector from another.

    Parameters:
        u (array): XYZ components of the first vector.
        v (array): XYZ components of the second vector.

    Returns:
        array: u - v.
    """
    return array([u[0] - v[0], u[1] - v[1], u[2] - v[2]])


@jit(f8[:](f8[:], f8[:]), nogil=True, nopython=True, parallel=True)
def subtract_vectors_xy_numba(u, v):
    """ Subtract one vector from another, assuming they lie in the XY plane.

    Parameters:
        u (array): XY(Z) components of the first vector.
        v (array): XY(Z) components of the second vector.

    Returns:
        array: u - v (Z = 0.0).
    """
    return array([u[0] - v[0], u[1] - v[1], 0.])


@jit(f8[:](f8[:], f8[:]), nogil=True, nopython=True, parallel=True)
def multiply_vectors_numba(u, v):
    """ Element-wise multiplication of two vectors.

    Parameters:
        u (array): XYZ components of the first vector.
        v (array): XYZ components of the second vector.

    Returns:
        array: [ui * vi, uj * vj, uk * vk].
    """
    return array([u[0] * v[0], u[1] * v[1], u[2] * v[2]])


@jit(f8[:](f8[:], f8[:]), nogil=True, nopython=True, parallel=True)
def multiply_vectors_xy_numba(u, v):
    """ Element-wise multiplication of two vectors assumed to lie in the XY plane..

    Parameters:
        u (array): XY(Z) components of the first vector.
        v (array): XY(Z) components of the second vector.

    Returns:
        array: [ui * vi, uj * vj, (Z = 0.0)].
    """
    return array([u[0] * v[0], u[1] * v[1], 0.])


@jit(f8[:](f8[:], f8[:]), nogil=True, nopython=True, parallel=True)
def divide_vectors_numba(u, v):
    """ Element-wise division of two vectors.

    Parameters:
        u (array): XYZ components of the first vector.
        v (array): XYZ components of the second vector.

    Returns:
        array: [ui / vi, uj / vj, uk / vk].
    """
    return array([u[0] / v[0], u[1] / v[1], u[2] / v[2]])


@jit(f8[:](f8[:], f8[:]), nogil=True, nopython=True, parallel=True)
def divide_vectors_xy_numba(u, v):
    """ Element-wise division of two vectors assumed to lie in the XY plane.

    Parameters:
        u (array): XY(Z) components of the first vector.
        v (array): XY(Z) components of the second vector.

    Returns:
        array: [ui / vi, uj / vj, (Z = 0.0)].
    """
    return array([u[0] / v[0], u[1] / v[1], 0.])


# ==============================================================================

<<<<<<< HEAD
@jit(f8[:](f8[:], f8[:]), nogil=True, nopython=True, parallel=True)
=======

@jit(float64[:](float64[:], float64[:]), nogil=True, nopython=True)
>>>>>>> e886b205
def cross_vectors_numba(u, v):
    """ Compute the cross product of two vectors.

    Parameters:
        u (array): XYZ components of the first vector.
        v (array): XYZ components of the second vector.

    Returns:
        array: u X v.
    """
    w = empty(3)
    w[0] = u[1] * v[2] - u[2] * v[1]
    w[1] = u[2] * v[0] - u[0] * v[2]
    w[2] = u[0] * v[1] - u[1] * v[0]
    return w


@jit(f8[:](f8[:], f8[:]), nogil=True, nopython=True, parallel=True)
def cross_vectors_xy_numba(u, v):
    """ Compute the cross product of two vectors, assuming they lie in the XY-plane.

    Parameters:
        u (array): XY(Z) components of the first vector.
        v (array): XY(Z) components of the second vector.

    Returns:
        array: u X v.
    """
    return array([0., 0., u[0] * v[1] - u[1] * v[0]])


@jit(f8(f8[:], f8[:]), nogil=True, nopython=True, parallel=True)
def dot_vectors_numba(u, v):
    """ Compute the dot product of two vectors.

    Parameters:
        u (array): XYZ components of the first vector.
        v (array): XYZ components of the second vector.

    Returns:
        float: u . v.
    """
    return u[0] * v[0] + u[1] * v[1] + u[2] * v[2]


@jit(f8(f8[:], f8[:]), nogil=True, nopython=True, parallel=True)
def dot_vectors_xy_numba(u, v):
    """ Compute the dot product of two vectors, assuming they lie in the XY-plane.

    Parameters:
        u (array): XY(Z) components of the first vector.
        v (array): XY(Z) components of the second vector.

    Returns:
        float: u . v (Z = 0.0).
    """
    return u[0] * v[0] + u[1] * v[1]


@jit(f8[:](f8[:], f8[:]), nogil=True, nopython=True, parallel=True)
def vector_component_numba(u, v):
    """Compute the component of u in the direction of v.

    Parameters:
        u (array): XYZ components of the vector.
        v (array): XYZ components of the direction.

    Returns:
        float: The component of u in the direction of v.
    """
    factor = dot_vectors_numba(u, v) / length_vector_sqrd_numba(v)
    return scale_vector_numba(v, factor)


@jit(f8[:](f8[:], f8[:]), nogil=True, nopython=True, parallel=True)
def vector_component_xy_numba(u, v):
    """Compute the component of u in the direction of v, assuming they lie in the XY-plane.

    Parameters:
        u (array): XY(Z) components of the vector.
        v (array): XY(Z) components of the direction.

    Returns:
        float: The component of u in the direction of v (Z = 0.0).
    """
    factor = dot_vectors_xy_numba(u, v) / length_vector_sqrd_xy_numba(v)
    return scale_vector_xy_numba(v, factor)


# ==============================================================================

<<<<<<< HEAD
@jit(f8[:, :](f8[:, :], f8[:, :]), nogil=True, nopython=True, parallel=True)
=======

@jit(float64[:, :](float64[:, :], float64[:, :]), nogil=True, nopython=True)
>>>>>>> e886b205
def multiply_matrices_numba(A, B):
    """ The multiplication of matrices.

    Parameters:
        A (array): The first matrix (m x n).
        B (array): The second matrix (n x p).

    Returns:
        array: A * B of size (m x p).
    """
    m, n = A.shape
    p = B.shape[1]
    C = np.zeros((m, p))
    for i in prange(m):
        for j in prange(p):
            for k in prange(n):
                C[i, j] += A[i, k] * B[k, j]
    return C


@jit(f8[:](f8[:, :], f8[:]), nogil=True, nopython=True, parallel=True)
def multiply_matrix_vector_numba(A, b):
    """ The multiplication of a matrix with a vector.

    Parameters:
        A (array): The matrix (m x n).
        b (array): The vector (n,).

    Returns:
        array: A * b of size (m,).
    """
    m, n = A.shape
    C = np.zeros(m)
    for i in prange(m):
        for j in prange(n):
            C[i] += A[i, j] * b[j]
    return C


@jit(f8[:, :](f8[:, :]), nogil=True, nopython=True, parallel=True)
def transpose_matrix_numba(A):
    """ Transpose an array.

    Parameters:
        A (array): The matrix (m x n).

    Returns:
        array: A transposed (n x m).
    """
    m, n = A.shape
    B = empty((n, m))
    for i in prange(m):
        for j in prange(n):
            B[j, i] = A[i, j]
    return B


@jit(f8[:, :](f8[:, :]), nogil=True, nopython=True, parallel=True)
def orthonormalise_vectors_numba(a):
    """ Orthonomalise a set of vectors using the Gram-Schmidt process.

    Parameters:
        u (array): XYZ components of the vectors (m x 3).

    Returns:
        array: Array of othonormal basis for the input vectors.
    """
    m = a.shape[0]
    b = empty((m, 3))
    b[0, :] = a[0, :]
    for i in range(1, m):
        proj = empty((i, 3))
        for j in range(i):
            proj[j, :] = vector_component_numba(a[i, :], b[j, :])
        b[i, :] = subtract_vectors_numba(a[i, :], sum_vectors_numba(proj, axis=0))
    return b


@jit(f8[:](f8[:], f8[:], f8[:]), nogil=True, nopython=True, parallel=True)
def plane_from_points_numba(u, v, w):
    """Construct a plane from three points.

    Parameters:
        u (array): XYZ components of the base point.
        v (array): XYZ components of the second point.
        w (array): XYZ components of the third point.

    Returns:
        p : Normalised vector
    """
    uv = subtract_vectors_numba(v, u)
    uw = subtract_vectors_numba(w, u)
    p = normalize_vector_numba(cross_vectors_numba(uv, uw))
    return p


@jit(f8[:](f8[:], f8[:], f8[:]), nogil=True, nopython=True, parallel=True)
def circle_from_points_numba(a, b, c):
    """Construct a circle from three points.

    Parameters:
        a (array): XYZ components of the base point.
        b (array): XYZ components of the second point.
        c (array): XYZ components of the third point.

    Returns:
        array: (xyz, r, normal) x, y, z centre, radius, nx, ny, nz normal.
    """
    ab = subtract_vectors_numba(b, a)
    cb = subtract_vectors_numba(b, c)
    ba = subtract_vectors_numba(a, b)
    ca = subtract_vectors_numba(a, c)
    ac = subtract_vectors_numba(c, a)
    bc = subtract_vectors_numba(c, b)
    normal = normalize_vector_numba(cross_vectors_numba(ab, ac))
    d = 2. * length_vector_sqrd_numba(cross_vectors_numba(ba, cb))
    A = length_vector_sqrd_numba(cb) * dot_vectors_numba(ba, ca) / d
    B = length_vector_sqrd_numba(ca) * dot_vectors_numba(ab, cb) / d
    C = length_vector_sqrd_numba(ba) * dot_vectors_numba(ac, bc) / d
    w = empty((3, 3))
    w[0, :] = scale_vector_numba(a, A)
    w[1, :] = scale_vector_numba(b, B)
    w[2, :] = scale_vector_numba(c, C)
    centre = sum_vectors_numba(w, axis=0)
    cr = array([
        centre[0],
        centre[1],
        centre[2],
        length_vector_numba(subtract_vectors_numba(a, centre)),
        normal[0],
        normal[1],
        normal[2]])
    return cr


# @jit(f8[:](f8[:], f8[:], f8[:]), nogil=True, nopython=True, parallel=True)
# def circle_from_points_xy_numba(a, b, c):
#     """Construct a circle from three points assumed to be in the XY plane.

#     Parameters:
#         a (array): XY(Z) components of the base point.
#         b (array): XY(Z) components of the second point.
#         c (array): XY(Z) components of the third point.

#     Returns:
#         array: (x, y, z, r) where x, y, z are coords of the centre point and r the radius.
#     """
#     pass


# ==============================================================================
# Testing
# ==============================================================================

if __name__ == "__main__":

    u = array([1., 2., 3.])
    v = array([4., 5., 6.])
    w = array([1., 2., 6.])
    c = array([[1., 2., 3.], [4., 4., 4.], [2., 3., 3.]])
    d = array([4., 5.])
    e = array([[1., 2.], [0., 2.]])
    f = array([[4., 5.], [1., 2.]])

<<<<<<< HEAD
    print(sum_vectors_numba(c, axis=0))
=======
    # print(sum_vectors_numba(c, axis=1))
>>>>>>> e886b205
    print(norm_vector_numba(u))
    print(norm_vectors_numba(c))
    print(length_vector_numba(u))
    print(length_vector_xy_numba(u))
    print(length_vector_sqrd_numba(u))
    print(length_vector_sqrd_xy_numba(u))

    print(scale_vector_numba(u, factor=4.))
    print(scale_vector_xy_numba(u, factor=4.))
    print(scale_vectors_numba(c, factor=4.))
    print(scale_vectors_xy_numba(c, factor=4.))
    print(normalize_vector_numba(u))
    print(normalize_vector_xy_numba(u))
    print(normalize_vectors_numba(c))
    print(normalize_vectors_xy_numba(c))
    print(power_vector_numba(u, 3.))
    print(power_vectors_numba(c, 3.))
    print(square_vector_numba(u))
    print(square_vectors_numba(c))

    print(add_vectors_numba(u, v))
    print(add_vectors_xy_numba(u, v))
    print(subtract_vectors_numba(u, v))
    print(subtract_vectors_xy_numba(u, v))
    print(multiply_vectors_numba(u, v))
    print(multiply_vectors_xy_numba(u, v))
    print(divide_vectors_numba(u, v))
    print(divide_vectors_xy_numba(u, v))

    print(cross_vectors_numba(u, v))
    print(cross_vectors_xy_numba(u, v))
    print(dot_vectors_numba(u, v))
    print(dot_vectors_xy_numba(u, v))
    print(vector_component_numba(u, v))
    print(vector_component_xy_numba(u, v))

    print(multiply_matrices_numba(e, f))
    print(multiply_matrix_vector_numba(e, d))
    print(transpose_matrix_numba(e))
    print(orthonormalise_vectors_numba(c))
    print(plane_from_points_numba(u, v, w))
    print(circle_from_points_numba(u, v, w))<|MERGE_RESOLUTION|>--- conflicted
+++ resolved
@@ -66,18 +66,14 @@
 
 # ==============================================================================
 
-<<<<<<< HEAD
 @jit(f8[:](f8[:, :], i8), nogil=True, nopython=True, parallel=True)
 def sum_vectors_numba(a, axis=0):
     """ Calculate the sum of an array of vectors along the specified axis.
-=======
->>>>>>> e886b205
-
-# @jit(float64[:](float64[:, :], int64), nogil=True, nopython=True)
-# def sum_vectors_numba(a, axis=0):
-#     """ Calculate the sum of an array of vectors along the specified axis.
-
-<<<<<<< HEAD
+
+    Parameters:
+        a (array): Array of vectors (m x 3).
+        axis (int): Dimension to sum through.
+
     Returns:
         array: The summed values according to the axis of choice.
     """
@@ -97,16 +93,6 @@
 
     return b
     # return sum(a, axis=axis)
-=======
-#     Parameters:
-#         a (array): Array of vectors (m x 3).
-#         axis (int): Dimension to sum through.
-
-#     Returns:
-#         array: The summed values according to the axis of choice.
-#     """
-#     return sum(a, axis=axis)
->>>>>>> e886b205
 
 
 @jit(f8(f8[:]), nogil=True, nopython=True, parallel=True)
@@ -193,12 +179,7 @@
 
 # ==============================================================================
 
-<<<<<<< HEAD
 @jit(f8[:](f8[:], f8), nogil=True, nopython=True, parallel=True)
-=======
-
-@jit(float64[:](float64[:], float64), nogil=True, nopython=True)
->>>>>>> e886b205
 def scale_vector_numba(a, factor):
     """ Scale a vector by a given factor.
 
@@ -400,12 +381,7 @@
 
 # ==============================================================================
 
-<<<<<<< HEAD
-@jit(f8[:](f8[:], f8[:]), nogil=True, nopython=True, parallel=True)
-=======
-
-@jit(float64[:](float64[:], float64[:]), nogil=True, nopython=True)
->>>>>>> e886b205
+@jit(f8[:](f8[:], f8[:]), nogil=True, nopython=True, parallel=True)
 def add_vectors_numba(u, v):
     """ Add two vectors.
 
@@ -519,12 +495,7 @@
 
 # ==============================================================================
 
-<<<<<<< HEAD
-@jit(f8[:](f8[:], f8[:]), nogil=True, nopython=True, parallel=True)
-=======
-
-@jit(float64[:](float64[:], float64[:]), nogil=True, nopython=True)
->>>>>>> e886b205
+@jit(f8[:](f8[:], f8[:]), nogil=True, nopython=True, parallel=True)
 def cross_vectors_numba(u, v):
     """ Compute the cross product of two vectors.
 
@@ -616,12 +587,7 @@
 
 # ==============================================================================
 
-<<<<<<< HEAD
 @jit(f8[:, :](f8[:, :], f8[:, :]), nogil=True, nopython=True, parallel=True)
-=======
-
-@jit(float64[:, :](float64[:, :], float64[:, :]), nogil=True, nopython=True)
->>>>>>> e886b205
 def multiply_matrices_numba(A, B):
     """ The multiplication of matrices.
 
@@ -786,11 +752,7 @@
     e = array([[1., 2.], [0., 2.]])
     f = array([[4., 5.], [1., 2.]])
 
-<<<<<<< HEAD
     print(sum_vectors_numba(c, axis=0))
-=======
-    # print(sum_vectors_numba(c, axis=1))
->>>>>>> e886b205
     print(norm_vector_numba(u))
     print(norm_vectors_numba(c))
     print(length_vector_numba(u))
