# recipes with itertools
# see: https://docs.python.org/3.6/library/itertools.html

from __future__ import print_function
from __future__ import absolute_import
from __future__ import division

import random
import collections
import operator

from operator import itemgetter

from itertools import islice
from itertools import count
from itertools import groupby
from itertools import chain
from itertools import repeat
from itertools import starmap
from itertools import tee
from itertools import cycle
# from itertools import filterfalse
from itertools import combinations
from itertools import chain

try:
    from itertools import zip_longest
except ImportError:
    from itertools import izip_longest as zip_longest


__all__ = [
    'take',
    'tabulate',
    'tail',
    'consume',
    'nth',
    'all_equal',
    'quantify',
    'padnone',
    'ncycles',
    'dotproduct',
    'flatten',
    'repeatfunc',
    'pairwise',
    'window',
    'roundrobin',
    'powerset',
    # 'unique_everseen',
    'unique_justseen',
    'iter_except',
    'first_true',
    'random_permutation',
    'random_combination',
    'random_combination_with_replacement',
<<<<<<< HEAD
    'match_length'
=======
    'iterable_like'
>>>>>>> ebb9f888
]


def take(n, iterable):
    """Return first n items of the iterable as a list"""
    return list(islice(iterable, n))


def tabulate(function, start=0):
    """Return function(0), function(1), ..."""
    return map(function, count(start))


def tail(n, iterable):
    """Return an iterator over the last n items"""
    # tail(3, 'ABCDEFG') --> E F G
    return iter(collections.deque(iterable, maxlen=n))


def consume(iterator, n):
    """Advance the iterator n-steps ahead. If n is none, consume entirely."""
    # Use functions that consume iterators at C speed.
    if n is None:
        # feed the entire iterator into a zero-length deque
        collections.deque(iterator, maxlen=0)
    else:
        # advance to the empty slice starting at position n
        next(islice(iterator, n, n), None)


def nth(iterable, n, default=None):
    """Returns the nth item or a default value"""
    return next(islice(iterable, n, None), default)


def all_equal(iterable):
    """Returns True if all the elements are equal to each other"""
    g = groupby(iterable)
    return next(g, True) and not next(g, False)


def quantify(iterable, pred=bool):
    """Count how many times the predicate is true"""
    return sum(map(pred, iterable))


def padnone(iterable):
    """Returns the sequence elements and then returns None indefinitely.

    Useful for emulating the behavior of the built-in map() function.
    """
    return chain(iterable, repeat(None))


def ncycles(iterable, n):
    """Returns the sequence elements n times"""
    return chain.from_iterable(repeat(tuple(iterable), n))


def dotproduct(vec1, vec2):
    return sum(map(operator.mul, vec1, vec2))


def flatten(listOfLists):
    """Flatten one level of nesting"""
    return chain.from_iterable(listOfLists)


def repeatfunc(func, times=None, *args):
    """Repeat calls to func with specified arguments.

    Example:  repeatfunc(random.random)
    """
    if times is None:
        return starmap(func, repeat(args))
    return starmap(func, repeat(args, times))


def pairwise(iterable):
    """s -> (s0,s1), (s1,s2), (s2, s3), ..."""
    a, b = tee(iterable)
    next(b, None)
    return zip(a, b)

def window(seq, n=2):
    """Returns a sliding window (of width n) over data from the iterable.

    s -> (s0,s1,...s[n-1]), (s1,s2,...,sn), ...
    """
    it = iter(seq)
    result = tuple(islice(it, n))
    if len(result) == n:
        yield result
    for elem in it:
        result = result[1:] + (elem,)
        yield result


# def grouper(iterable, n, fillvalue=None):
#     """Collect data into fixed-length chunks or blocks"""
#     # grouper('ABCDEFG', 3, 'x') --> ABC DEF Gxx"""
#     args = [iter(iterable)] * n
#     return zip_longest(*args, fillvalue=fillvalue)


def roundrobin(*iterables):
    """roundrobin('ABC', 'D', 'EF') --> A D E B F C"""
    # Recipe credited to George Sakkis
    pending = len(iterables)
    nexts = cycle(iter(it).__next__ for it in iterables)
    while pending:
        try:
            for next in nexts:
                yield next()
        except StopIteration:
            pending -= 1
            nexts = cycle(islice(nexts, pending))


# def partition(pred, iterable):
#     'Use a predicate to partition entries into false entries and true entries'
#     # partition(is_odd, range(10)) --> 0 2 4 6 8   and  1 3 5 7 9
#     t1, t2 = tee(iterable)
#     return filterfalse(pred, t1), filter(pred, t2)


def powerset(iterable):
    """powerset([1,2,3]) --> () (1,) (2,) (3,) (1,2) (1,3) (2,3) (1,2,3)"""
    s = list(iterable)
    return chain.from_iterable(combinations(s, r) for r in range(len(s) + 1))


# def unique_everseen(iterable, key=None):
#     """List unique elements, preserving order. Remember all elements ever seen."""
#     # unique_everseen('AAAABBBCCDAABBB') --> A B C D
#     # unique_everseen('ABBCcAD', str.lower) --> A B C D
#     seen = set()
#     seen_add = seen.add
#     if key is None:
#         for element in filterfalse(seen.__contains__, iterable):
#             seen_add(element)
#             yield element
#     else:
#         for element in iterable:
#             k = key(element)
#             if k not in seen:
#                 seen_add(k)
#                 yield element


def unique_justseen(iterable, key=None):
    """List unique elements, preserving order. Remember only the element just seen."""
    # unique_justseen('AAAABBBCCDAABBB') --> A B C D A B
    # unique_justseen('ABBCcAD', str.lower) --> A B C A D
    return map(next, map(itemgetter(1), groupby(iterable, key)))


def iter_except(func, exception, first=None):
    """Call a function repeatedly until an exception is raised.

    Converts a call-until-exception interface to an iterator interface.
    Like builtins.iter(func, sentinel) but uses an exception instead
    of a sentinel to end the loop.

    Examples:
        iter_except(functools.partial(heappop, h), IndexError)   # priority queue iterator
        iter_except(d.popitem, KeyError)                         # non-blocking dict iterator
        iter_except(d.popleft, IndexError)                       # non-blocking deque iterator
        iter_except(q.get_nowait, Queue.Empty)                   # loop over a producer Queue
        iter_except(s.pop, KeyError)                             # non-blocking set iterator

    """
    try:
        if first is not None:
            yield first()            # For database APIs needing an initial cast to db.first()
        while True:
            yield func()
    except exception:
        pass


def first_true(iterable, default=False, pred=None):
    """Returns the first true value in the iterable.

    If no true value is found, returns *default*

    If *pred* is not None, returns the first item
    for which pred(item) is true.

    """
    # first_true([a,b,c], x) --> a or b or c or x
    # first_true([a,b], x, f) --> a if f(a) else b if f(b) else x
    return next(filter(pred, iterable), default)


# def random_product(*args, repeat=1):
#     """Random selection from itertools.product(*args, **kwds)"""
#     pools = [tuple(pool) for pool in args] * repeat
#     return tuple(random.choice(pool) for pool in pools)


def random_permutation(iterable, r=None):
    """Random selection from itertools.permutations(iterable, r)"""
    pool = tuple(iterable)
    r = len(pool) if r is None else r
    return tuple(random.sample(pool, r))


def random_combination(iterable, r):
    """Random selection from itertools.combinations(iterable, r)"""
    pool = tuple(iterable)
    n = len(pool)
    indices = sorted(random.sample(range(n), r))
    return tuple(pool[i] for i in indices)


def random_combination_with_replacement(iterable, r):
    """Random selection from itertools.combinations_with_replacement(iterable, r)"""
    pool = tuple(iterable)
    n = len(pool)
    indices = sorted(random.randrange(n) for i in range(r))
    return tuple(pool[i] for i in indices)


<<<<<<< HEAD
def match_length(value, iterable):
    """
    Returns a list of values with the same length of a target iterable.

    If the supplied value is a list or a tuple, its last item will be appended
    at the end until the target length is reached.

    Parameters
    ----------
    value : 
        User-supplied object.
    iterable:
        An iterable to be matched in length.

    Returns
    -------
    matched_list: list
        A list of values.

    Examples
    --------
    >>> match_length(0, "hello")
    [0, 0, 0, 0, 0]
    >>> match_length("a", [0, 1, 2])
    ["a", "a", "a"]
    >>> match_length(['foo', 'bar'], {'key_1': 'a', 'key_2': 'b'})
    ['foo', 'bar']
    >>> match_length(list(range(2)), range(3))
    [0, 1, 1]

    """

    p = len(iterable)

    if isinstance(value, (list, tuple)):
        matched_list = value
    else:
        matched_list = [value] * p

    d = len(matched_list)
    if d < p:
        matched_list.extend(matched_list[-1:] * (p - d))

    return matched_list
=======
def iterable_like(target, reference, fillvalue=None, as_single=False):
    """
    Creates an iterator from a reference object with size equivalent to that of a target iterable.

    Values will be yielded one at a time until the target iterable is exhausted.
    If target and reference are of uneven size, fillvalue will be used to 
    substitute the missing values.

    Parameters
    ----------
    target : iterable
        An iterable to be matched in size.
    reference: object
        Object taken as departure point.
    fillvalue : object, optional
        Fill value. Defaults to `None`.
    as_single : bool, optional
        Reference should be regarded as a single entry. Defaults to `True`.

    Returns
    -------
    object
        The next value in the iterator

    Examples
    --------
    >>> keys = [0, 1, 2]
    >>> color = (255, 0, 0)
    >>> [_ for _ in iterable_like(keys, color)]
    [255, 0, 0]
    >>> [_ for _ in iterable_like(keys, color, as_single=True)]
    [(255, 0, 0), None, None]
    >>> [_ for _ in iterable_like(keys, color, color, as_single=True)]
    [(255, 0, 0), (255, 0, 0), (255, 0, 0)]
    """
    if as_single:
        reference = [reference]

    zipped = zip_longest(target, reference, fillvalue=fillvalue)
    for _ in target:
        yield next(zipped)[1]

>>>>>>> ebb9f888

# ==============================================================================
# Main
# ==============================================================================

if __name__ == "__main__":

<<<<<<< HEAD
    s = list(range(5))
=======
    s = list(range(3))
    t = {'foo': 'bar', 'baz': 'qux'}
>>>>>>> ebb9f888

    for u, v, w in window(s + s[0:2], 3):
        print(u, v, w)

<<<<<<< HEAD
    print(match_length('5', s))
=======
    for u in iterable_like(t, s):
        print(u)
>>>>>>> ebb9f888
<|MERGE_RESOLUTION|>--- conflicted
+++ resolved
@@ -53,11 +53,7 @@
     'random_permutation',
     'random_combination',
     'random_combination_with_replacement',
-<<<<<<< HEAD
-    'match_length'
-=======
     'iterable_like'
->>>>>>> ebb9f888
 ]
 
 
@@ -282,52 +278,6 @@
     return tuple(pool[i] for i in indices)
 
 
-<<<<<<< HEAD
-def match_length(value, iterable):
-    """
-    Returns a list of values with the same length of a target iterable.
-
-    If the supplied value is a list or a tuple, its last item will be appended
-    at the end until the target length is reached.
-
-    Parameters
-    ----------
-    value : 
-        User-supplied object.
-    iterable:
-        An iterable to be matched in length.
-
-    Returns
-    -------
-    matched_list: list
-        A list of values.
-
-    Examples
-    --------
-    >>> match_length(0, "hello")
-    [0, 0, 0, 0, 0]
-    >>> match_length("a", [0, 1, 2])
-    ["a", "a", "a"]
-    >>> match_length(['foo', 'bar'], {'key_1': 'a', 'key_2': 'b'})
-    ['foo', 'bar']
-    >>> match_length(list(range(2)), range(3))
-    [0, 1, 1]
-
-    """
-
-    p = len(iterable)
-
-    if isinstance(value, (list, tuple)):
-        matched_list = value
-    else:
-        matched_list = [value] * p
-
-    d = len(matched_list)
-    if d < p:
-        matched_list.extend(matched_list[-1:] * (p - d))
-
-    return matched_list
-=======
 def iterable_like(target, reference, fillvalue=None, as_single=False):
     """
     Creates an iterator from a reference object with size equivalent to that of a target iterable.
@@ -370,7 +320,6 @@
     for _ in target:
         yield next(zipped)[1]
 
->>>>>>> ebb9f888
 
 # ==============================================================================
 # Main
@@ -378,19 +327,11 @@
 
 if __name__ == "__main__":
 
-<<<<<<< HEAD
-    s = list(range(5))
-=======
     s = list(range(3))
     t = {'foo': 'bar', 'baz': 'qux'}
->>>>>>> ebb9f888
 
     for u, v, w in window(s + s[0:2], 3):
         print(u, v, w)
 
-<<<<<<< HEAD
-    print(match_length('5', s))
-=======
     for u in iterable_like(t, s):
-        print(u)
->>>>>>> ebb9f888
+        print(u)