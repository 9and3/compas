--- conflicted
+++ resolved
@@ -234,117 +234,4 @@
 # ==============================================================================
 
 if __name__ == "__main__":
-<<<<<<< HEAD
-
-    import random
-
-    import compas
-    from compas.datastructures import Mesh
-    from compas_plotters import MeshPlotter
-    from compas.utilities import i_to_rgb
-
-    dva = {
-        'is_fixed': False,
-        'x': 0.0,
-        'y': 0.0,
-        'z': 0.0,
-        'px': 0.0,
-        'py': 0.0,
-        'pz': 0.0,
-        'rx': 0.0,
-        'ry': 0.0,
-        'rz': 0.0,
-    }
-
-    dea = {
-        'qpre': 1.0,
-        'fpre': 0.0,
-        'lpre': 0.0,
-        'linit': 0.0,
-        'E': 0.0,
-        'radius': 0.0,
-    }
-
-    mesh = Mesh.from_obj(compas.get('faces.obj'))
-
-    mesh.update_default_vertex_attributes(dva)
-    mesh.update_default_edge_attributes(dea)
-
-    for key, attr in mesh.vertices(True):
-        attr['is_fixed'] = mesh.vertex_degree(key) == 2
-
-    for u, v, attr in mesh.edges(True):
-        attr['qpre'] = 1.0 * random.randint(1, 7)
-
-    k_i = mesh.key_index()
-
-    vertices = mesh.vertices_attributes('xyz')
-    edges = [(k_i[u], k_i[v]) for u, v in mesh.edges()]
-    fixed = [k_i[key] for key in mesh.vertices_where({'is_fixed': True})]
-    loads = mesh.vertices_attributes(('px', 'py', 'pz'))
-    qpre = mesh.edges_attribute('qpre')
-    fpre = mesh.edges_attribute('fpre')
-    lpre = mesh.edges_attribute('lpre')
-    linit = mesh.edges_attribute('linit')
-    E = mesh.edges_attribute('E')
-    radius = mesh.edges_attribute('radius')
-
-    lines = []
-    for u, v in mesh.edges():
-        lines.append({
-            'start': mesh.vertex_coordinates(u, 'xy'),
-            'end': mesh.vertex_coordinates(v, 'xy'),
-            'color': '#cccccc',
-            'width': 0.5
-        })
-
-    plotter = MeshPlotter(mesh, figsize=(10, 7), fontsize=6)
-
-    plotter.draw_lines(lines)
-    plotter.draw_vertices(facecolor={key: '#000000' for key in mesh.vertices_where({'is_fixed': True})})
-    plotter.draw_edges()
-
-    plotter.update(pause=1.0)
-
-    def callback(k, xyz, crits, args):
-        print(k)
-
-        plotter.update_vertices()
-        plotter.update_edges()
-        plotter.update(pause=0.001)
-
-        for key, attr in mesh.vertices(True):
-            index = k_i[key]
-            attr['x'] = xyz[index, 0]
-            attr['y'] = xyz[index, 1]
-            attr['z'] = xyz[index, 2]
-
-    xyz, q, f, l, r = dr_numpy(vertices, edges, fixed, loads,
-                               qpre, fpre, lpre,
-                               linit, E, radius,
-                               kmax=100, callback=callback)
-
-    for index, (u, v, attr) in enumerate(mesh.edges(True)):
-        attr['f'] = f[index, 0]
-        attr['l'] = l[index, 0]
-
-    fmax = max(mesh.edges_attribute('f'))
-
-    plotter.clear_vertices()
-    plotter.clear_edges()
-
-    plotter.draw_vertices(
-        facecolor={key: '#000000' for key in mesh.vertices_where({'is_fixed': True})}
-    )
-
-    plotter.draw_edges(
-        text={(u, v): '{:.0f}'.format(attr['f']) for u, v, attr in mesh.edges(True)},
-        color={(u, v): i_to_rgb(attr['f'] / fmax) for u, v, attr in mesh.edges(True)},
-        width={(u, v): 10 * attr['f'] / fmax for u, v, attr in mesh.edges(True)}
-    )
-
-    plotter.update(pause=1.0)
-    plotter.show()
-=======
-    pass
->>>>>>> b0ead8c4
+    pass