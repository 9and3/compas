"""
********************************************************************************
compas_blender
********************************************************************************

.. currentmodule:: compas_blender

.. toctree::
    :maxdepth: 1

    compas_blender.artists
    compas_blender.geometry
    compas_blender.ui
    compas_blender.utilities

"""
try:
    import bpy  # noqa: F401
except ImportError:
    pass
else:
    from .utilities import *  # noqa: F401 F403


def clear():
    """Clear all scene objects."""
    # delete all objects
    bpy.ops.object.select_all(action='SELECT')
    bpy.ops.object.delete(use_global=True, confirm=False)
    # delete data
    delete_unused_data()  # noqa: F405
    # delete collections
    for collection in bpy.context.scene.collection.children:
        bpy.context.scene.collection.children.unlink(collection)
    for block in bpy.data.collections:
        objects = [o for o in block.objects if o.users]
        while objects:
            bpy.data.objects.remove(objects.pop())
        for collection in block.children:
            block.children.unlink(collection)
        if block.users == 0:
            bpy.data.collections.remove(block)


def redraw(self):
    """Trigger a redraw."""
    bpy.ops.wm.redraw_timer(type='DRAW_WIN_SWAP', iterations=1)


__version__ = '1.8.1'


__all__ = [name for name in dir() if not name.startswith('_')]

__all_plugins__ = [
<<<<<<< HEAD
    'compas_blender.artists',
=======
    'compas_blender.geometry.booleans',
>>>>>>> be2eaf6b
]<|MERGE_RESOLUTION|>--- conflicted
+++ resolved
@@ -53,9 +53,6 @@
 __all__ = [name for name in dir() if not name.startswith('_')]
 
 __all_plugins__ = [
-<<<<<<< HEAD
+    'compas_blender.geometry.booleans',
     'compas_blender.artists',
-=======
-    'compas_blender.geometry.booleans',
->>>>>>> be2eaf6b
 ]