<<<<<<< HEAD
=======
# from __future__ import annotations
from typing import Dict
from typing import List
from typing import Optional
from typing import Tuple
from typing import Union

import bpy

>>>>>>> b043bf2c
from functools import partial

import compas_blender
from compas.datastructures import Mesh
from compas.geometry import add_vectors
from compas.geometry import centroid_points
from compas.geometry import scale_vector

from compas.utilities import color_to_colordict
from .artist import BlenderArtist

colordict = partial(color_to_colordict, colorformat='rgb', normalize=True)
Color = Union[Tuple[int, int, int], Tuple[float, float, float]]


class MeshArtist(BlenderArtist):
    """A mesh artist defines functionality for visualising COMPAS meshes in Blender.

    Parameters
    ----------
    mesh : :class:`compas.datastructures.Mesh`
        A COMPAS mesh.

    Attributes
    ----------
    mesh : :class:`compas.datastructures.Mesh`
        The COMPAS mesh associated with the artist.

    Examples
    --------
    .. code-block:: python

        import compas
        from compas.datastructures import Mesh
        from compas_blender.artists import MeshArtist

        mesh = Mesh.from_obj(compas.get('faces.obj'))

        MeshArtist(mesh).draw()

    """

    def __init__(self, mesh: Mesh):
        super().__init__()
        self._collection = None
        self._vertexcollection = None
        self._edgecollection = None
        self._facecollection = None
        self._vertexnormalcollection = None
        self._facenormalcollection = None
        self._vertexlabelcollection = None
        self._edgelabelcollection = None
        self._facelabelcollection = None
        self._object_vertex = {}
        self._object_edge = {}
        self._object_face = {}
        self._object_vertexnormal = {}
        self._object_facenormal = {}
        self._object_vertexlabel = {}
        self._object_edgelabel = {}
        self._object_facelabel = {}
        self.color_vertices = (1.0, 1.0, 1.0)
        self.color_edges = (0.0, 0.0, 0.0)
        self.color_faces = (0.7, 0.7, 0.7)
        self.show_vertices = True
        self.show_edges = True
        self.show_faces = True
        self.mesh = mesh

    @property
    def collection(self) -> bpy.types.Collection:
        if not self._collection:
            self._collection = compas_blender.create_collection(self.mesh.name)
        return self._collection

    @property
    def vertexcollection(self) -> bpy.types.Collection:
        path = f"{self.mesh.name}::Vertices"
        if not self._vertexcollection:
            self._vertexcollection = compas_blender.create_collections_from_path(path)[1]
        return self._vertexcollection

    @property
    def edgecollection(self) -> bpy.types.Collection:
        path = f"{self.mesh.name}::Edges"
        if not self._edgecollection:
            self._edgecollection = compas_blender.create_collections_from_path(path)[1]
        return self._edgecollection

    @property
    def facecollection(self) -> bpy.types.Collection:
        path = f"{self.mesh.name}::Faces"
        if not self._facecollection:
            self._facecollection = compas_blender.create_collections_from_path(path)[1]
        return self._facecollection

    @property
    def vertexnormalcollection(self) -> bpy.types.Collection:
        path = f"{self.mesh.name}::VertexNormals"
        if not self._vertexnormalcollection:
            self._vertexnormalcollection = compas_blender.create_collections_from_path(path)[1]
        return self._vertexnormalcollection

    @property
    def facenormalcollection(self) -> bpy.types.Collection:
        path = f"{self.mesh.name}::FaceNormals"
        if not self._facenormalcollection:
            self._facenormalcollection = compas_blender.create_collections_from_path(path)[1]
        return self._facenormalcollection

    @property
    def vertexlabelcollection(self) -> bpy.types.Collection:
        path = f"{self.mesh.name}::VertexLabels"
        if not self._vertexlabelcollection:
            self._vertexlabelcollection = compas_blender.create_collections_from_path(path)[1]
        return self._vertexlabelcollection

    @property
    def edgelabelcollection(self) -> bpy.types.Collection:
        path = f"{self.mesh.name}::EdgeLabels"
        if not self._edgelabelcollection:
            self._edgelabelcollection = compas_blender.create_collections_from_path(path)[1]
        return self._edgelabelcollection

    @property
    def facelabelcollection(self) -> bpy.types.Collection:
        path = f"{self.mesh.name}::FaceLabels"
        if not self._facelabelcollection:
            self._facelabelcollection = compas_blender.create_collections_from_path(path)[1]
        return self._facelabelcollection

    @property
    def object_vertex(self) -> Dict[bpy.types.Object, int]:
        """Map between Blender object objects and mesh vertex identifiers."""
        return self._object_vertex

    @object_vertex.setter
    def object_vertex(self, values):
        self._object_vertex = dict(values)

    @property
    def object_edge(self) -> Dict[bpy.types.Object, Tuple[int, int]]:
        """Map between Blender object objects and mesh edge identifiers."""
        return self._object_edge

    @object_edge.setter
    def object_edge(self, values):
        self._object_edge = dict(values)

    @property
    def object_face(self) -> Dict[bpy.types.Object, int]:
        """Map between Blender object objects and mesh face identifiers."""
        return self._object_face

    @object_face.setter
    def object_face(self, values):
        self._object_face = dict(values)

    @property
    def object_vertexnormal(self) -> Dict[bpy.types.Object, int]:
        """Map between Blender object objects and mesh vertex normal identifiers."""
        return self._object_vertexnormal

    @object_vertexnormal.setter
    def object_vertexnormal(self, values):
        self._object_vertexnormal = dict(values)

    @property
    def object_facenormal(self) -> Dict[bpy.types.Object, int]:
        """Map between Blender object objects and mesh face normal identifiers."""
        return self._object_facenormal

    @object_facenormal.setter
    def object_facenormal(self, values):
        self._object_facenormal = dict(values)

    @property
    def object_vertexlabel(self) -> Dict[bpy.types.Object, int]:
        """Map between Blender object objects and mesh vertex label identifiers."""
        return self._object_vertexlabel

    @object_vertexlabel.setter
    def object_vertexlabel(self, values):
        self._object_vertexlabel = dict(values)

    @property
    def object_edgelabel(self) -> Dict[bpy.types.Object, Tuple[int, int]]:
        """Map between Blender object objects and mesh edge label identifiers."""
        return self._object_edgelabel

    @object_edgelabel.setter
    def object_edgelabel(self, values):
        self._object_edgelabel = dict(values)

    @property
    def object_facelabel(self) -> Dict[bpy.types.Object, int]:
        """Map between Blender object objects and mesh face label identifiers."""
        return self._object_facelabel

    @object_facelabel.setter
    def object_facelabel(self, values):
        self._object_facelabel = dict(values)

    # ==========================================================================
    # clear
    # ==========================================================================

    def clear(self) -> None:
        """Clear all objects previously drawn by this artist.
        """
        objects = []
        objects += list(self.object_vertex)
        objects += list(self.object_edge)
        objects += list(self.object_face)
        objects += list(self.object_vertexnormal)
        objects += list(self.object_facenormal)
        objects += list(self.object_vertexlabel)
        objects += list(self.object_edgelabel)
        objects += list(self.object_facelabel)
        compas_blender.delete_objects(objects, purge_data=True)
        self._object_vertex = {}
        self._object_edge = {}
        self._object_face = {}
        self._object_vertexnormal = {}
        self._object_facenormal = {}
        self._object_vertexlabel = {}
        self._object_edgelabel = {}
        self._object_facelabel = {}

    # ==========================================================================
    # components
    # ==========================================================================

    def draw(self) -> None:
        """Draw the mesh using the chosen visualisation settings.

        Parameters
        ----------
        settings : dict, optional
            Dictionary of visualisation settings that will be merged with the settings of the artist.

        """
        self.clear()
        if self.show_vertices:
            self.draw_vertices()
        if self.show_faces:
            self.draw_faces()
        if self.show_edges:
            self.draw_edges()

    def draw_mesh(self) -> List[bpy.types.Object]:
        """Draw the mesh."""
        vertices, faces = self.mesh.to_vertices_and_faces()
        obj = compas_blender.draw_mesh(vertices, faces, name=self.mesh.name, collection=self.collection)
        return [obj]

    def draw_vertices(self,
                      vertices: Optional[List[int]] = None,
                      color: Optional[Union[str, Color, List[Color], Dict[int, Color]]] = None) -> List[bpy.types.Object]:
        """Draw a selection of vertices.

        Parameters
        ----------
        vertices : list
            A list of vertex keys identifying which vertices to draw.
            Default is ``None``, in which case all vertices are drawn.
        color : rgb-tuple or dict of rgb-tuple
            The color specification for the vertices.

        Returns
        -------
        list of :class:`bpy.types.Object`

        """
        vertices = vertices or list(self.mesh.vertices())
        vertex_color = colordict(color, vertices, default=self.color_vertices)
        points = []
        for vertex in vertices:
            points.append({
                'pos': self.mesh.vertex_coordinates(vertex),
                'name': f"{self.mesh.name}.vertex.{vertex}",
                'color': vertex_color[vertex],
                'radius': 0.01
            })
        objects = compas_blender.draw_points(points, self.vertexcollection)
        self.object_vertex = zip(objects, vertices)
        return objects

    def draw_faces(self,
                   faces: Optional[List[int]] = None,
                   color: Optional[Union[str, Color, List[Color], Dict[int, Color]]] = None) -> List[bpy.types.Object]:
        """Draw a selection of faces.

        Parameters
        ----------
        faces : list
            A list of face keys identifying which faces to draw.
            The default is ``None``, in which case all faces are drawn.
        color : rgb-tuple or dict of rgb-tuple
            The color specification for the faces.

        Returns
        -------
        list of :class:`bpy.types.Object`

        """
        faces = faces or list(self.mesh.faces())
        face_color = colordict(color, faces, default=self.color_faces)
        facets = []
        for face in faces:
            facets.append({
                'points': self.mesh.face_coordinates(face),
                'name': f"{self.mesh.name}.face.{face}",
                'color': face_color[face]
            })
        objects = compas_blender.draw_faces(facets, self.facecollection)
        self.object_face = zip(objects, faces)
        return objects

    def draw_edges(self,
                   edges: Optional[List[Tuple[int, int]]] = None,
                   color: Optional[Union[str, Color, List[Color], Dict[int, Color]]] = None) -> List[bpy.types.Object]:
        """Draw a selection of edges.

        Parameters
        ----------
        edges : list
            A list of edge keys (as uv pairs) identifying which edges to draw.
            The default is ``None``, in which case all edges are drawn.
        color : rgb-tuple or dict of rgb-tuple
            The color specification for the edges.

        Returns
        -------
        list of :class:`bpy.types.Object`

        """
        edges = edges or list(self.mesh.edges())
        edge_color = colordict(color, edges, default=self.color_edges)
        lines = []
        for edge in edges:
            lines.append({
                'start': self.mesh.vertex_coordinates(edge[0]),
                'end': self.mesh.vertex_coordinates(edge[1]),
                'color': edge_color[edge],
                'name': f"{self.mesh.name}.edge.{edge[0]}-{edge[1]}"
            })
        objects = compas_blender.draw_lines(lines, self.edgecollection)
        self.object_edge = zip(objects, edges)
        return objects

    # ==========================================================================
    # draw normals
    # ==========================================================================

    def draw_vertexnormals(self,
                           vertices: Optional[List[int]] = None,
                           color: Optional[Union[str, Color, List[Color], Dict[int, Color]]] = None,
                           scale: float = 1.0) -> List[bpy.types.Object]:
        """Draw the normals at the vertices of the mesh.

        Parameters
        ----------
        vertices : list, optional
            A selection of vertex normals to draw.
            Default is to draw all vertex normals.
        color : rgb-tuple or dict of rgb-tuple
            The color specification of the normal vectors.
            The default color is green, ``(0., 1., 0.)``.
        scale : float, optional
            Scale factor for the vertex normals.
            Default is ``1.0``.

        Returns
        -------
        list of :class:`bpy.types.Object`
        """
        vertices = vertices or list(self.mesh.vertices())
        vertex_color = colordict(color, vertices, default=(0., 1., 0.))
        lines = []
        for vertex in vertices:
            a = self.mesh.vertex_coordinates(vertex)
            n = self.mesh.vertex_normal(vertex)
            b = add_vectors(a, scale_vector(n, scale))
            lines.append({
                'start': a,
                'end': b,
                'color': vertex_color[vertex],
                'name': "{}.vertexnormal.{}".format(self.mesh.name, vertex)
            })
        objects = compas_blender.draw_lines(lines, collection=self.vertexnormalcollection)
        self.object_vertexnormal = zip(objects, vertices)
        return objects

    def draw_facenormals(self,
                         faces: Optional[List[List[int]]] = None,
                         color: Optional[Union[str, Color, List[Color], Dict[int, Color]]] = None,
                         scale: float = 1.0) -> List[bpy.types.Object]:
        """Draw the normals of the faces.

        Parameters
        ----------
        faces : list, optional
            A selection of face normals to draw.
            Default is to draw all face normals.
        color : rgb-tuple or dict of rgb-tuple
            The color specification of the normal vectors.
            The default color is cyan, ``(0., 1., 1.)``.
        scale : float, optional
            Scale factor for the face normals.
            Default is ``1.0``.

        Returns
        -------
        list of :class:`bpy.types.Object`
        """
        faces = faces or list(self.mesh.faces())
        face_color = colordict(color, faces, default=(0., 1., 1.))
        lines = []
        for face in faces:
            a = centroid_points(
                [self.mesh.vertex_coordinates(vertex) for vertex in self.mesh.face_vertices(face)]
            )
            n = self.mesh.face_normal(face)
            b = add_vectors(a, scale_vector(n, scale))
            lines.append({
                'start': a,
                'end': b,
                'name': "{}.facenormal.{}".format(self.mesh.name, face),
                'color': face_color[face]
            })
        objects = compas_blender.draw_lines(lines, collection=self.facenormalcollection)
        self.object_facenormal = zip(objects, faces)
        return objects

    # ==========================================================================
    # draw labels
    # ==========================================================================

    def draw_vertexlabels(self,
                          text: Optional[Dict[int, str]] = None,
                          color: Optional[Union[str, Color, List[Color], Dict[int, Color]]] = None) -> List[bpy.types.Object]:
        """Draw labels for a selection vertices.

        Parameters
        ----------
        text : dict, optional
            A dictionary of vertex labels as vertex-text pairs.
            The default value is ``None``, in which case every vertex will be labeled with its key.
        color : rgb-tuple or dict of rgb-tuple
            The color specification of the labels.
            The default color is the same as the default vertex color.

        Returns
        -------
        list of :class:`bpy.types.Object`
        """
        if not text or text == 'key':
            vertex_text = {vertex: str(vertex) for vertex in self.mesh.vertices()}
        elif text == 'index':
            vertex_text = {vertex: str(index) for index, vertex in enumerate(self.mesh.vertices())}
        elif isinstance(text, dict):
            vertex_text = text
        else:
            raise NotImplementedError
        vertex_color = colordict(color, vertex_text, default=self.color_vertices)
        labels = []
        for vertex in vertex_text:
            labels.append({
                'pos': self.mesh.vertex_coordinates(vertex),
                'name': "{}.vertexlabel.{}".format(self.mesh.name, vertex),
                'text': vertex_text[vertex],
                'color': vertex_color[vertex]})
        objects = compas_blender.draw_texts(labels, collection=self.vertexlabelcollection)
        self.object_vertexlabel = zip(objects, vertex_text)
        return objects

    def draw_edgelabels(self,
                        text: Optional[Dict[Tuple[int, int], str]] = None,
                        color: Optional[Union[str, Color, List[Color], Dict[int, Color]]] = None) -> List[bpy.types.Object]:
        """Draw labels for a selection of edges.

        Parameters
        ----------
        text : dict, optional
            A dictionary of edge labels as edge-text pairs.
            The default value is ``None``, in which case every edge will be labeled with its key.
        color : rgb-tuple or dict of rgb-tuple
            The color specification of the labels.
            The default color is the same as the default color for edges.

        Returns
        -------
        list of :class:`bpy.types.Object`
        """
        if text is None:
            edge_text = {(u, v): "{}-{}".format(u, v) for u, v in self.mesh.edges()}
        elif isinstance(text, dict):
            edge_text = text
        else:
            raise NotImplementedError
        edge_color = colordict(color, edge_text, default=self.color_edges)
        labels = []
        for edge in edge_text:
            labels.append({
                'pos': centroid_points(
                    [self.mesh.vertex_coordinates(edge[0]), self.mesh.vertex_coordinates(edge[1])]
                ),
                'name': "{}.edgelabel.{}-{}".format(self.mesh.name, *edge),
                'text': edge_text[edge]})
        objects = compas_blender.draw_texts(labels, collection=self.edgelabelcollection, color=edge_color)
        self.object_edgelabel = zip(objects, edge_text)
        return objects

    def draw_facelabels(self,
                        text: Optional[Dict[int, str]] = None,
                        color: Optional[Union[str, Color, List[Color], Dict[int, Color]]] = None) -> List[bpy.types.Object]:
        """Draw labels for a selection of faces.

        Parameters
        ----------
        text : dict, optional
            A dictionary of face labels as face-text pairs.
            The default value is ``None``, in which case every face will be labeled with its key.
        color : rgb-tuple or dict of rgb-tuple
            The color specification of the labels.
            The default color is the same as the default face color.

        Returns
        -------
        list of :class:`bpy.types.Object`
        """
        if not text or text == 'key':
            face_text = {face: str(face) for face in self.mesh.faces()}
        elif text == 'index':
            face_text = {face: str(index) for index, face in enumerate(self.mesh.faces())}
        elif isinstance(text, dict):
            face_text = text
        else:
            raise NotImplementedError
        face_color = color or self.color_faces
        labels = []
        for face in face_text:
            labels.append({
                'pos': centroid_points(
                    [self.mesh.vertex_coordinates(vertex) for vertex in self.mesh.face_vertices(face)]
                ),
                'name': "{}.facelabel.{}".format(self.mesh.name, face),
                'text': face_text[face]})
        objects = compas_blender.draw_texts(labels, collection=self.collection, color=face_color)
        self.object_facelabel = zip(objects, face_text)
        return objects<|MERGE_RESOLUTION|>--- conflicted
+++ resolved
@@ -1,5 +1,3 @@
-<<<<<<< HEAD
-=======
 # from __future__ import annotations
 from typing import Dict
 from typing import List
@@ -9,7 +7,6 @@
 
 import bpy
 
->>>>>>> b043bf2c
 from functools import partial
 
 import compas_blender
