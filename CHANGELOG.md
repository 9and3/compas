# Changelog

All notable changes to this project will be documented in this file.

The format is based on [Keep a Changelog](https://keepachangelog.com/en/1.0.0/),
and this project adheres to [Semantic Versioning](https://semver.org/spec/v2.0.0.html).

## Unreleased

### Added

* Added halfedge loops in `compas.datastructures.Halfedge.halfedge_loop`.
* Added halfedge strips in `compas.datastructures.Halfedge.halfedge_strip`.
* Added `compas.datastructures.mesh_split_strip` and `compas.datastructures.Mesh.split_strip`.

### Changed

<<<<<<< HEAD
* Fixed bug in continuous loops in `compas.datastructures.Halfedge.edge_loop`.
* Fixed bug in continuous strips in `compas.datastructures.Halfedge.edge_strip`.
=======
* Changed abstract method `compas.artists.MeshArtist.draw_mesh` to implemented method in `compas_plotters.artists.MeshArtist.draw_mesh`.
>>>>>>> 7ef0ec8a

### Removed


## [1.10.0] 2021-11-04

### Added

* Added `compas.geometry.Curve` and `compas.geometry.NurbsCurve`.
* Added `compas.geometry.Surface` and `compas.geometry.NurbsSurface`.
* Added pluggables for `compas.geometry.NurbsCurve.__new__`, `compas.geometry.NurbsCurve.from_parameters`, `compas.geometry.NurbsCurve.from_points`, `compas.geometry.NurbsCurve.from_interpolation`, `compas.geometry.NurbsCurve.from_step`.
* Added pluggables for `compas.geometry.NurbsSurface.__new__`, `compas.geometry.NurbsSurface.from_parameters`, `compas.geometry.NurbsSurface.from_points`, `compas.geometry.NurbsSurface.from_fill`, `compas.geometry.NurbsSurface.from_step`.
* Added missing implementations for abstract clear methods of `compas_rhino.artists.volmeshartist`.

### Changed

* Fixed bug in directions of `compas.datastructures.Mesh.from_meshgrid`.
* Fixed bug in Rhino mesh face drawing.
* Fixed bug related to legacy uninstall on Rhino for Mac.

### Removed


## [1.9.3] 2021-11-02

### Added

### Changed

* Changed default path for Rhino 7 legacy install cleanup to Rhino7.app in `compas_rhino.__init__.py`.
* Changed z-coordinate of `compas.datastructures.Mesh.from_meshgrid` to `0.0` instead of `0`.

### Removed


## [1.9.2] 2021-11-02

### Added

* Added `draw_mesh` method to `compas_ghpython.artists.MeshArtist` to match all other mesh artists.

### Changed

* Changed new artist registration to check if subclass.
* Fixed `RobotModelArtist` for blender: missing abstract method impl and handle init order.

### Removed


## [1.9.1] 2021-10-22

### Added

* Added `Plane.offset`.
* Added `is_mesh_closed` property to `compas.datastructures.mesh_slice_plane`.

### Changed

* Fixed backward compatibility problem with artists by adding back `Artist.build` and `Artist.build_as`.
* Fixed backward compatibility problem with artists by adding `compas_rhino.artists.BaseArtist` alias for `compas_rhino.artists.RhinoArtist`.

### Removed


## [1.9.0] 2021-10-21

### Added

* Added `draw_vertexlabels`, `draw_edgelabels`, `draw_facelabels`, `draw_vertexnormals`, and `draw_facenormals` to `compas_blender.artists.MeshArtist`.
* Added optional `triangulated` flag to `to_vertices_and_faces` of all shapes.
* Added `compas.geometry.Geometry` base class.
* Added `__add__`, `__sub__`, `__and__` to `compas.geometry.Shape` for boolean operations using binary operators.
* Added `is_closed` to `compas.geometry.Polyhedron`.
* Added `Plane.offset`.
* Added `compas.artists.Artist`.
* Added pluggable `compas.artists.new_artist`.
* Added plugin `compas_rhino.artists.new_artist_rhino`.
* Added plugin `compas_blender.artists.new_artist_blender`.
* Added `compas.artist.DataArtistNotRegistered`.
* Added `draw_node_labels` and `draw_edgelabels` to `compas_blender.artists.NetworkArtist`.
* Added `compas_blender.artists.RobotModelArtist.clear`.
* Added `compas_blender.geometry.booleans` as plugin for boolean pluggables.
* Added version-based installation for Blender.
* Added several shape artists to `compas_ghpython`: `BoxArtist`, `CapsuleArtist`, `ConeArtist`, `CylinderArtist`, `PolygonArtist`, `PolyhedronArtist`, `SphereArtist`, `TorusArtist` and `VectorArtist`.
* Added support for CLR generic dictionaries to the `compas.data` decoders.
* Added `Graph.node_sample`, `Graph.edge_sample`.
* Added `Halfedge.vertex_sample`, `Halfedge.edge_sample`, `Halfedge.face_sample`.
* Added `Halfface.vertex_sample`, `Halfface.edge_sample`, `Halfface.face_sample`, `Halfface.cell_sample`.
* Added `Mesh.from_meshgrid`.

### Changed

* Fixed bug in `compas_blender.draw_texts`.
* Changed `compas_rhino.artists.BaseArtist` to `compas_rhino.artists.RhinoArtist`.
* Changed `compas_blender.artists.BaseArtist` to `compas_blender.artists.BlenderArtist`.
* Changed default resolution for shape discretisation to 16 for both u and v where relevant.
* Changed base class of `compas.geometry.Primitive` and `compas.geometry.Shape` to `compas.geometry.Geometry`.
* `compas_blender.artists.RobotModelArtist.collection` can be assigned as a Blender collection or a name.
* Generalized the parameter `color` of `compas_blender.draw_texts` and various label drawing methods.
* Changed `compas.IPY` to `compas.RHINO` in `orientation_rhino`.
* Changed `planarity` to `requires_extra` for pip installations.
* Fixed bug in handling of ngonal meshes in `compas_ghpython` artists / drawing functions.

### Removed


## [1.8.1] 2021-09-08

### Added

### Changed

### Removed


## [1.8.0] 2021-09-08

### Added

* Added pluggable function `trimesh_slice` in `compas_rhino`.
* Added equality comparison for pointclouds.
* Added `compas.data.is_sequence_of_uint`.
* Added general plotter for geometry objects and data structures based on the artist registration mechanism.
* Added support for multimesh files to OBJ reader/writer.
* Added support for attaching and detaching meshes in `compas.robots.RobotModelArtist` and drawing them.
* Added `meshes` method to artists of `compas.robots.RobotModel`.
* Added `FrameArtist` class to `compas_blender`.

### Changed

* `compas.robots.Axis` is now normalized upon initialization.
* Fixed a bug in `compas.numerical.dr_numpy` when using numpy array as inputs.
* Allowed for varying repository file structures in `compas.robots.GithubPackageMeshLoader`.
* Fixed data schema of `compas.geometry.Polyline`, `compas.geometry.Polygon`, `compas.geometry.Pointcloud`.
* Fixed `Configuration.from_data` to be backward-compatible with JSON data generated before `compas 1.3.0`.
* Changed `compas_rhino.drawing.draw_breps` to assume provided polygon is closed and automatically add missing corner to polycurve constructor.
* Changed conversion of edges and faces to uniques keys for the data dicts to use the string representation of a sorted tuple of identifiers.
* Added `dtype` to JSON decoding error message.
* Moved `compas.datastructures.mesh.core.halfedge.HalfEdge` to `compas.datastructures.halfedge.halfedge.HalfEdge`
* Moved `compas.datastructures.network.core.graph.Graph` to `compas.datastructures.graph.graph.Graph`.

### Removed

* Removed `compas.datastructures.mesh.core.mesh.BaseMesh`.

* Removed `compas.datastructures.BaseNetwork`.

## [1.7.1] 2021-06-14

### Added

### Changed

* Fixed bundling of ghuser components.

### Removed


## [1.7.0] 2021-06-14

### Added

### Changed

* `compas.robots.Axis` is now normalized upon initialization.
* Fixed a bug in `compas.numerical.dr_numpy` when using numpy array as inputs.
* Allowed for varying repository file structures in `compas.robots.GithubPackageMeshLoader`.
* Remove default implementation of `__str__` for data objects.

### Fixed

* Fixed `Configuration.from_data` to be backward-compatible with JSON data generated before `compas 1.3.0`.

### Removed

## [1.7.1] 2021-06-14

### Added

### Changed

* Fixed bundling of ghuser components.

### Removed

## [1.7.0] 2021-06-14

### Added

* Added pluggable function `trimesh_gaussian_curvature` in `compas_rhino`.
* Added pluggable function `trimesh_mean_curvature` in `compas_rhino`.
* Added pluggable function `trimesh_principal_curvature` in `compas_rhino`.
* Added `copy` and `deepcopy` functionality to `compas.robots.Configuration`.
* Added `compas.data.is_sequence_of_int` and `compas.data.is_sequence_of_float`.
* Added `compas.data.Data.JSONSCHEMANAME`.
* Added `kwargs` to all child classes of `compas.data.Data`.
* Added grasshopper component for drawing a frame.
* Added `draw_origin` and `draw_axes`.

### Changed

* Allow str or int as joint type in `compas.robots.Joint` constructor.
* Moved json schemas to `compas.data`.
* Nested json schemas.
* `compas_ghpython.artists.FrameArtist.draw` now draws a Rhino Plane.
* Fixed bugs in `compas.geometry.bestfit_circle_numpy`.
* Changed directory where ghuser components are installed.
* Added ghuser components directory to those removed by the `clean` task.
* Clean up the ghuser directory before building ghuser components.
* Exposed function `draw_breps` in `compas_rhino.utilities`; example added.
* Added `join` flag to function `draw_breps` in `compas_rhino.utilities`
* Fixed bug in `compas.geometry.distance.closest_point_on_segment_xy`.
* Fixed bug in Rhino implementations of `trimesh` curvature functions.

### Removed

## [1.6.3] 2021-05-26

### Added

* Added `compas.topology.astar_lightest_path`.
* Added JSONSCHEMA definitions for primitives and transformations.
* Added schema implementation to primitives and transformations.
* Added JSONSCHEMA implementation to primitives and transformations.
* Added `compas.data.is_int3`, `compas.data.is_float3`, `compas_data.is_float4x4`.

### Changed

* Extended `compas.topology.astar_shortest_path` to work on `compas.datastructures.Mesh` and `compas.datastructures.Network`.
* Fixed `compas.data.Data.to_jsonstring`.
* Changed `compas.data.Data.data.setter` to raise `NotImplementedError`.
* Changed annotations of `compas_blender.artists.BaseArtist`.
* Fixed `__repr__` for primitives, shapes, transformations.

### Removed

* Removed duplicate cases from `compas.data.DataEncoder`.

## [1.6.2] 2021-05-12

### Added

### Changed

### Removed


## [1.6.1] 2021-05-12

### Added

### Changed

### Removed


## [1.6.0] 2021-05-12

### Added

* Added infrastructure for building Grasshopper components for compas packages.
* Added first Grasshopper component: COMPAS Info.
* Added Grasshopper components for JSON serialization.
* Added `compas_rhino.utilities.set_object_attributes`.
* Added `from_jsonstring` and `to_jsonstring`.
* Added Grasshopper component documentation.

### Changed

* Moved json dump and load to data package.
* Changed parameters and return value of `compas_rhino.utilities.get_object_attributes`.
* Removed `doctest` execution code from src.
* Removed `if __name__ == '__main__'` section from src.
* Optimized the conversion of Rhino Meshes to COMPAS meshes.
* Fix issue with GH User symlink created as directory symlink on some cases.

### Removed


## [1.5.0] 2021-04-20

### Added

* Added support for file-like objects, path strings and URLs to most of the methods previously accepting only file paths, eg. `compas.datastructures.Datastructure`, `compas.json_dump`, `compas.json_load`, etc.
* Added `pretty` parameter to `compas.json_dump` and `compas.json_dumps`.
* Added `compas.data.Data` as base object for all data objects (geometry, data structures, ...).

### Changed

* Moved `compas.utilities.DataEncoder` to `compas.data`.
* Moved `compas.utilities.DataDecoder` to `compas.data`.
* Changed base object of `compas.datastructures.Datastructure` to `compas.data.Data`.
* Changed base object of `compas.geometry.Primitive` to `compas.data.Data`.
* Renamed `Base` to `Data` for all data based classes.
* Fixed calculation of triangle normals.
* Fixed calculation of triangle areas.

### Removed


## [1.4.0] 2021-04-09

### Added

* Added Python 3.9 support.
* Added crease handling to catmull-clark subdivision scheme.
* Added `compas_ghpython.get_grasshopper_userobjects_path` to retrieve User Objects target folder.
* Added direction option for mesh thickening.
* Added check for closed meshes.
* Added 'loop' and 'frames' to schemes of `compas.datastructures.mesh.subdivision.mesh_subdivide`.

### Changed

* Fixed box scaling.
* Fixed a bug in `Polyline.divide_polyline_by_length` related to a floating point rounding error.
* Fixed bug in `RobotModel.zero_configuration`.
* Fixed bug in `compas.geometry.normals`.
* Fixed bug in `compas.datastructures.mesh.subdivision.mesh_subdivide_frames`.

### Removed


## [1.3.0] 2021-03-26

### Added

* Added a `invert` and `inverted` method `compas.geometry.Vector`.
* Added unetary `__neg__` operator for `compas.geometry.Vector`.
* Added `compas.robots.Configuration`, moved from `compas_fab`.

### Changed

* Fixed rhino packages installation to remove duplicates

### Removed


## [1.2.1] 2021-03-19

### Added

### Changed

### Removed

* Fixed API removals from 1.0.0 -> 1.2.0


## [1.2.0] 2021-03-18

### Added

* Added `divide_polyline`, `divide_polyline_by_length`, `Polyline.split_at_corners` and `Polyline.tangent_at_point_on_polyline`.
* Added the magic method `__str__` to `compas.geoemetry.Transformation`.
* Added `redraw` flag to the `compas_rhino` methods `delete_object`, `delete_objects` and `purge_objects`.
* Added the `__eq__` method for `compas.geometry.Circle` and `compas.geometry.Line`.
* Added support for Pylance through static API definitions.
* Added `halfedge_strip` method to `compas.datastructures.HalfEdge`.

### Changed

* Fixed bug where mimic joints were considered configurable.
* Fixed bug where `!=` gave incorrect results in Rhino for some compas objects.
* Fixed bug where `compas_rhino.BaseArtist.redraw` did not trigger a redraw.
* Fixed minor bugs in `compas.geometry.Polyline` and `compas.geometry.Polygon`.
* Fixed very minor bugs in `compas.geometry.Frame` and `compas.geometry.Quaternion`.
* Fixed bug in `compas_rhino.objects.MeshObject.modify`.
* Fixed bug in `compas_rhino.objects.MeshObject.modify_vertices`.
* Fixed bug in `compas_rhino.objects.MeshObject.modify_edges`.
* Fixed bug in `compas_rhino.objects.MeshObject.modify_faces`.
* Fixed bug in `compas_rhino.objects.VolMeshObject.modify`.
* Fixed bug in `compas_rhino.objects.VolMeshObject.modify_vertices`.
* Fixed bug in `compas_rhino.objects.VolMeshObject.modify_edges`.
* Fixed bug in `compas_rhino.objects.VolMeshObject.modify_faces`.
* Fixed bug in `compas_rhino.objects.NetworkObject.modify`.
* Fixed bug in `compas_rhino.objects.NetworkObject.modify_vertices`.
* Fixed bug in `compas_rhino.objects.NetworkObject.modify_edges`.
* Changed `compas_rhino.objects.inspect` to `compas_rhino.objects.inspectors`.
* Changed `compas_rhino.objects.select` to `compas_rhino.objects._select`.
* Changed `compas_rhino.objects.modify` to `compas_rhino.objects._modify`.

### Removed


## [1.1.0] 2021-02-12

### Added

* Added `RobotModel.remove_link`, `RobotModel.remove_joint`, `RobotModel.to_urdf_string`, and `RobotModel.ensure_geometry`.
* Added Blender Python-example to the documentation section: Tutorials -> Robots
* Added `compas_blender.unload_modules`.
* Added `after_rhino_install` and `after_rhino_uninstall` pluggable interfaces to extend the install/uninstall with arbitrary steps.

### Changed

* Fixed bug in parameter list of function `mesh_bounding_box` bound as method `Mesh.bounding_box`.
* Fixed bug in `RobotModel/RobotModelArtist.update` which raised an error when the geometry had not been loaded.
* Changed exception type when subdivide scheme argument is incorrect on `mesh_subdivide`.
* The `compas_rhino.artist.RobotModelArtist` functions `draw_visual` and `draw_collision` now return list of newly created Rhino object guids.
* Added ability of `RobotModel.add_link` to accept primitives in addition to meshes.
* Fixed bug regarding the computation of `Joint.current_origin`.
* Fixed bug regarding a repeated call to `RobotModel.add_joint`.
* Fixed bug in `compas_blender.RobotModelArtist.update`.
* Fixed bug in `compas.datastructures.mesh_slice_plane`.
* Fixed bug where initialising a `compas_blender.artists.Robotmodelartist` would create a new collection for each mesh and then also not put the mesh iton the created collection.
* Changed the initialisation of `compas_blender.artists.Robotmodelartist` to include a `collection`-parameter instead of a `layer`-parameter to be more consistent with Blender's nomenclature.
* Used a utility function from `compas_blender.utilities` to create the collection if none exists instead of using a new call to a bpy-method.

### Removed


## [1.0.0] 2021-01-18

### Added

* Added `compas.datastructures.mesh.trimesh_samplepoints_numpy`.

### Changed

* Fix Rhino7 Mac installation path
* Separate `compas.robots.Joint.origin` into the static parent-relative `origin` and the dynamic world-relative `current_origin`.
* Separate `compas.robots.Joint.axis` into the static parent-relative `axis` and the dynamic world-relative `current_axis`.
* Fixed support to convert back and forth between `compas.datastructures.Graph` and NetworkX `DiGraph`.

### Removed


## [0.19.3] 2020-12-17

### Added

### Changed
* Fix bug in `compas.datastructures.Network.neighborhood`.

### Removed


## [0.19.2] 2020-12-17

### Added

### Changed

* Changed `compas._os.prepare_environment` to prepend environment paths (fixes problem with RPC on windows).

### Removed


## [0.19.1] 2020-12-10

### Added

### Changed

* Fix bug in `compas.datastructures.AttributesView`.

### Removed


## [0.19.0] 2020-12-09

### Added

* Added `is_osx`.

### Changed

* Fix default namespace handling in URDF documents.
* Allow custom/unknown attributes in URDF `Dynamics` element.
* Moved os functions from `compas` to `compas._os`.
* Fixed bug in `is_linux`.
* Changed `is_windows` to work for CPython and IronPython.
* Changed `compas._os` functions to use `is_windows`, `is_mono`, `is_osx`.
* Changed IronPython checks to `compas.IPY` instead of `compas.is_ironpython`.
* Fixed data serialization in `compas.datastructures.HalfFace`.

### Removed

* Removed all implementations of `draw_collection`.


## [0.18.1] 2020-12-01

### Added

* Added URDF and XML writers.
* Added `compas.robots.RobotModel.to_urdf_file`.
* Added `compas.files.URDF.from_robot`.

### Changed

* Changed implementation of `Mesh.vertices_on_boundaries` to account for special cases.
* Changed `Mesh.edges_on_boundaries` corresponding to `Mesh.vertices_on_boundaries`.
* Changed `Mesh.faces_on_boundaries` corresponding to `Mesh.vertices_on_boundaries`.
* Changed `Mesh.vertices_on_boundary` to return vertices of longest boundary.
* Changed `Mesh.edges_on_boundary` to return edges of longest boundary.
* Changed `Mesh.faces_on_boundary` to return faces of longest boundary.
* Fixed default value for `compas.robots.Axis`.
* Changed surface to mesh conversion to include cleanup and filter functions, and use the outer loop of all brep faces.

### Removed


## [0.18.0] 2020-11-24

### Added

* Added `remap_values` to `compas_utilities`.
* Added `compas.datastructures.mesh_slice_plane`.
* Added `compas.json_dump`, `compas.json_dumps`, `compas.json_load`, `compas.json_loads`.

### Changed

* Fixed bug in `compas.datastructures.Network.delete_node`.
* Fixed bug in `compas.datastructures.Network.delete_edge`.
* Fixed bug in select functions for individual objects in `compas_rhino.utilities`.
* Fixed bug in `compas.datastructures.mesh_merge_faces`.
* changed base of `compas.geometry.Transformation` to `compas.base.Base`.

### Removed

* Removed `compas.datastructures.mesh_cut_by_plane`.

## [0.17.3] 2020-11-20

### Added

### Changed

* Fixed bug in `compas.geometry.is_coplanar`.
* Fixed bug in `compas.datastructures.mesh_merg_faces`.
* Fixed bug in `compas.robots.RobotModel.add_link`.
* Fixed bug in `compas.datastructures.Volmesh.cell_to_mesh`.

### Removed


## [0.17.2] 2020-11-04

### Added

### Changed

* Fixed bug in `__getstate__`, `__setstate__` of `compas.base.Base`.
* Fixed bug in `compas_rhino.artists.MeshArtist` and `compas_rhino.artists.NetworkArtist`.
* Changed length and force constraints of DR to optional parameters.
* Removed `ABCMeta` from the list of base classes of several objects in compas.

### Removed


## [0.17.1] 2020-10-28

### Added

* Added `compas_rhino.artists.BoxArtist.draw_collection`.
* Added option to show/hide vertices, edges, and faces in `compas_rhino.artists.CapsuleArtist.draw`.
* Added option to show/hide vertices, edges, and faces in `compas_rhino.artists.ConeArtist.draw`.
* Added option to show/hide vertices, edges, and faces in `compas_rhino.artists.CylinderArtist.draw`.
* Added option to show/hide vertices, edges, and faces in `compas_rhino.artists.PolyhedronArtist.draw`.
* Added option to show/hide vertices, edges, and faces in `compas_rhino.artists.SphereArtist.draw`.
* Added option to show/hide vertices, edges, and faces in `compas_rhino.artists.TorusArtist.draw`.
* Added option to show/hide vertices, edges, and faces in `compas_rhino.artists.PolygonArtist.draw`.
* Added option to show/hide vertices, edges, and faces in `compas_rhino.artists.PolylineArtist.draw`.
* Added option to show/hide vertices, edges, and faces in `compas_rhino.artists.VectorArtist.draw`.

### Changed

* Changed implementation of `compas_rhino.artists.BoxArtist.draw`.
* Fixed bug in `compas.geometry.Capsule`.
* Fixed bug in `compas.geometry.Cone`.
* Changed `compas_rhino.draw_mesh` to support Ngons if available.
* Fixed bug in polyhedron data.

### Removed

* Removed `compas_rhino.artists.PointArtist.draw_collection`.
* Removed `compas_rhino.artists.CircleArtist.draw_collection`.
* Removed `compas_rhino.artists.LineArtist.draw_collection`.

## [0.16.9] 2020-10-21

### Added

* Added binary STL writer.
* Added constructor `from_euler_angles` to `compas.geometry.Transformation`.
* Added method for adding objects from a list to `compas_plotters.GeometryPlotter`.
* Added `compas_rhino.artists.BoxArtist`.
* Added `compas_rhino.artists.CapsuleArtist`.
* Added `compas.geometry.Polyhedron.from_halfspaces` and `compas.geometry.Polyhedron.from_planes`.
* Added `compas.geometry.is_point_behind_plane` and `compas.geometry.is_point_in_polyhedron`.
* Added `centroid` and `bounding_box` properties to `compas.geometry.Pointcloud`.
* Added `edges` property to `compas.geometry.Box`.
* Added `edges` property to `compas.geometry.Polyhedron`.
* Added `compas.datastructures.network_smooth_centroid`.

### Changed

* Fixed bug in handling of keys in edge attribute functions of `compas.datastructures.Halfedge`.
* Fixed bug in `compas.geometry.Polygon.lines`.
* Fixed bug in `compas.geometry.Polyline.lines`.
* Changed `compas.geometry.Shape.to_vertices_and_faces` to `abstractmethod`.
* Fixed bug in magic methods of `compas.geometry.Box`.
* Fixed bug in `compas.geometry.Box.contains`.
* Fixed bug in `delete_vertex` and `delete_face` in `compas.datastructures.Halfedge`.
* Fixed bug in `delete_node` of `compas.datastructures.Graph`.
* Fixed bug in `summary` method of `compas.datastructures.Graph` and `compas.datastructures.Halfedge`.

### Removed


## [0.16.8] 2020-10-14

### Added

* Added `RobotModelArtist` to `compas_rhino`, `compas_ghpython` and `compas_blender`.
* Added `ToolModel`.
* Added `compas.geometry.Pointcloud`.
* Added `compas.utilities.grouper`.
* Added `PolygonArtist`, `PolylineArtist` to `GeometryPlotter`.

### Changed

* `Mesh` takes name of `Shape` in `Mesh.from_shape`.
* Fixed `zoom_extents` of `GeometryPlotter`.

### Removed

* Removed `SegmentArtist` from `compas_plotters`.

## [0.16.7] 2020-10-06

### Added

* Added functionality to the RPC service to automatically reload modules if a change is detected.

### Changed

### Removed


## [0.16.6] 2020-09-30

### Added

* Added `compas_plotters.geometryplotter.GeometryPlotter` for COMPAS geometry objects.

### Changed

* Changed `compas.base.Base.dtype` to property.
* Changed JSON schema to draft 7.
* Changed version processing to `distutils.version.LooseVersion`.

### Removed


## [0.16.5] 2020-09-26

### Added

* Added tests for halfedge data schemas.

### Changed

* Fixed RGB color processing in `compas.utilities.color_to_colordict`.
* Fixed Blender object and dat amanagement to avoid `malloc` problems.
* Updated Blender data structure artists.
* Changed Blender unused data clearing to also clear collections.
* Fixed JSON data validation of base COMPAS object.

### Removed


## [0.16.4] 2020-09-24

### Added

### Changed

* Fixed bug in `compas.geometry.Box.vertices`.

### Removed


## [0.16.3] 2020-09-23

### Added

* Added abstract `DATASCHEMA` to `compas.base.Base`.
* Added abstract `JSONSCHEMA` to `compas.base.Base`.
* Added `validate_data` to `compas.base.Base`.
* Added `validate_json` to `compas.base.Base`.
* Added implementation of `DATASCHEMA` to `compas.datastructures.Halfedge`.
* Added implementation of `JSONSCHEMA` to `compas.datastructures.Halfedge`.
* Added `NodeAttributeView`.
* Added implementation of `DATASCHEMA` to `compas.datastructures.Graph`.
* Added implementation of `JSONSCHEMA` to `compas.datastructures.Graph`.
* Added `compas.rpc.Proxy.restart_server`.
* Added `compas_rhino.objects.NetworkObject`.
* Added constructors `from_matrix` and `from_rotation` to `compas.geometry.Quaternion`.
* Added `draw_collection` methods to Grasshopper artists.

### Changed

* Updated naming conventions in `compas.datastructures.HalfFace` and `compas.datastructures.VolMesh`
* Moved `compas.datastructures.Datastructure` to `compas.datastructures.datastructure`.
* Changed base class of `compas.datastructures.Datastructure` to `compas.base.Base`.
* Changed `from_json` to `to_json` of meshes to use encoders and decoders.
* Moved `MutableMapping` to `compas.datastructures._mutablemapping`.
* Moved attribute views to `compas.datastructure.attributes`.

### Removed

* Removed `from_json`, `to_json`, `to_data`, `copy`, `transformed` from primitives, defaulting to the base implementation in `compas.geometry.Primitive`.
* Removed `from_json`, `to_json`, `to_data`, `copy`, `__str__`, from datastructures, defaulting to the base implementation in `compas.datastructure.Datastructure`.

## [0.16.2] 2020-08-06

### Added

* Added plugin system based on decorators: `compas.plugins.pluggable` & `compas.plugins.plugin`.
* Added `compas_rhino` implementation of the boolean operation pluggable interfaces (union/difference/intersection).
* Added `compas.datastructures.Mesh.transform_numpy`.
* Added `PluginNotInstalledError`.
* Added `compas.geometry.booleans`.
* Added tolerance parameter to angle functions.
* Added support for Rhino 7 in install/uninstall routines.
* Added install/uninstall for Rhino plugins (with support for Rhino 7).
* Added base class for all COMPAS objects `compas.base.Base`.
* Added base class for all Rhino objects representing COMPAS objects `compas_rhino.objects.Object`.
* Added mesh object representing COMPAS meshes in Rhino `compas_rhino.objects.MeshObject`.
* Added the methods `to_data` and `from_data` to `compas.robots.RobotModel`.

### Changed

* Restructure and reorganize volmesh datastructure
* Fixed scaling bug in `compas.geometry.Sphere`
* Fixed bug in `compas.datastructures.Mesh.add_vertex`.
* Fixed performance issue affecting IronPython when iterating over vertices and their attributes.
* Changed return value of drawing functions of `compas_rhino.artists.MeshArtist` to list of GUID.
* Changed return value of drawing functions of `compas_rhino.artists.NetworkArtist` to list of GUID.
* Moved "inspectors" to `compas_rhino.objects`.
* Moved "modifiers" to `compas_rhino.objects`.
* Connection attempts can now be set for `compas.Proxy.start_server` using the
  attribute `Proxy.max_conn_attempts`.
* `Scale.from_factors` can now be created from anchor frame.
* Changed vertex reading of PLY files to include all property information.

### Removed

* Removed CGAL based boolean implementations.
* Removed artist mixins from `compas_rhino`.
* Removed `clear_` functions from `compas_rhino.artists.MeshArtist`.
* Removed `clear_` functions from `compas_rhino.artists.NetworkArtist`.
* Removed `to_data`, `from_data` from `compas_rhino.artists`.
* Removed `compas_rhino.artists.BoxArtist` stub.
* Removed references to "edge" dict from `compas.datastructures.VolMesh`.

## [0.16.1] 2020-06-08

### Added

### Changed

* Fixed scaling bug in `compas.geometry.Sphere`

### Removed

## [0.16.0] 2020-06-05

### Added

* Added `compas_rhino.geometry.RhinoVector`.
* Added basic mesh cutting (`compas.datastructures.Mesh.cut()`).
* Added `compas.datastructures.Mesh.join(other)`.
* Added `compas.geometry.argmin` and `compas.geometry.argmax`.
* Added STL witer.
* Added `compas.datastructures.Mesh.to_stl`.
* Added `unweld` option to obj writing.

### Changed

* Fixed bug in `FaceAttributeView.__get_item__`: access to default was tried before attrs.
* Fixed bug in `EdgeAttributeView.__get_item__`: access to default was tried before attrs.
* Changed `VertexAttributeView.__get_item__` to follow access logic of `FaceAttributeView`.
* Fixed bug in `draw_edges` in `compas_rhino`'s `EdgeArtist`.
* Fixed bug in `draw_edges` in `compas_ghpython`'s `EdgeArtist`.
* Fixed bug in ``compas_rhino.geometry.RhinoSurface.brep_to_compas``.
* Fixed bug in ``compas.geometry.Box.from_bounding_box``
* Fixed bug in ``compas.geometry.Box.from_width_height_depth``
* Fixed inconsistencies in ``compas.geometry._transformations``.
* Renamed ``compas.geometry.Frame.to_local_coords`` to ``compas.geometry.Frame.to_local_coordinates``
* Renamed ``compas.geometry.Frame.to_world_coords`` to ``compas.geometry.Frame.to_world_coordinates``
* Renamed ``compas.geometry.Transformation.change_basis`` to ``compas.geometry.Transformation.from_change_of_basis``
* Renamed ``compas.geometry.matrix_change_basis`` to ``compas.geometry.matrix_from_change_of_basis``
* Renamed ``compas.geometry.Projection.orthogonal`` to ``compas.geometry.Projection.from_plane`` and changed input params
* Renamed ``compas.geometry.Projection.parallel`` to ``compas.geometry.Projection.from_plane_and_direction`` and changed input params
* Renamed ``compas.geometry.Projection.perspective`` to ``compas.geometry.Projection.from_plane_and_point`` and changed input params
* Changed constructor of all ``compas.geometry.Transformation`` and derivatives. Preferred way of creating any ``compas.geometry.Transformation`` is with the classmethods ``from_*``
* Changed params (point, normal) into plane for ``compas.geometry.matrix_from_parallel_projection``, ``compas.geometry.matrix_from_orthogonal_projection`` and ``compas.geometry.matrix_from_perspective_projection``

### Removed

## [0.15.6] 2020-04-27

### Added

* Extended glTF support.
* Added classmethod `from_geometry` to `RhinoMesh`
* Added `intersection_sphere_line`
* Added `intersection_plane_circle`
* Added `tangent_points_to_circle_xy`
* Added basic OBJ file writing.
* Added `Mesh.to_obj`.

### Changed

* Fixed bug in `Box.from_bounding_box`.
* Updated Blender installation docs for latest release.
* Fixed `robot.forward_kinematics()` when requested for base link.
* Fixed bug in `to_compas` conversion of Rhino meshes.
* Fixed bug where `compas.geometry.Primitive` derived classes cannot be serialized by jsonpickle.

### Removed

## [0.15.5] 2020-03-29

### Added

* Added classmethod `from_geometry` to `RhinoMesh`.
* Added conversion to polygons to `BaseMesh`.
* Re-added length, divide, space methods of `RhinoCurve`.
* Added basic OFF file writing.
* Added basic PLY file writing.
* Added `Mesh.to_ply`.
* Added `Mesh.to_off`.

### Changed

* Fixed object naming in artists of `compas_ghpython`.
* Resizing of Rhino property form.
* Fixed orientation of `RhinoSurface` discretisation.
* Check for existence of object in Rhino purge functions.
* Fixed bug in mesh boundary functions.

### Removed


## [0.15.4] 2020-03-05

### Added

* Added algorithm for pulling points onto mesh.
* Added base ellipse class to geometry primitives.
* Added circle artist to plotters.
* Added mesh artist to plotters.
* Added ellipse artist to plotters.
* Added support for robot mimicking joints.

### Changed

* Fixed bugs in `compas_rhino.artists.NetworkArtist`.
* Add conda executable path to `compas_bootstrapper.py`.

### Removed


## [0.15.3] 2020-02-26

### Added

* Added optional class parameter to `RhinoMesh.to_compas`.
* Added max int key to serialization of graph.

### Changed

* Changed name of base mesh implementation to `BaseMesh`.
* Changed name of base network implementation to `BaseNetwork`.
* Fixed bug in face finding function.

### Removed

* Removed optional requirements from setup file.
* Removed parameters from default polyhedron constructor.

## [0.15.2] 2020-02-20

### Added

### Changed

### Removed

## [0.15.1] 2020-02-16

### Added

* Added glTF support.
* Added graph and halfedge data structures.
* Added Rhino line geometry.
* Added Rhino plane geometry.

### Changed

* Fixed `compas_hpc` import problem.
* Split up topology part from geometry part for network and mesh.
* Split up network and mesh naming conventions.
* Reworked network face cycle finding.
* Updated mesh from lines.
* Updated network plotter in correspondence with network.
* Integrated mixin functionality and removed mixins.
* Meshes are now initially hidden in `compas_blender.artists.RobotModelArtist`.
* `compas_blender.artists.RobotModelArtist.draw_visual` and `compas_blender.artists.RobotModelArtist.draw_collision` now show those meshes.
* Renamed the method `draw_geometry` of `compas.robots.base_artist.RobotModelBaseArtist` to `create_geometry`.

### Removed

* Removed parallelization from network algorithms.
* Removed numba based dr implementations.

## [0.15.0] 2020-01-24

### Added

* Added `to_compas` to `compas_rhino.geometry.RhinoPoint`.
* Added `to_compas` to `compas_rhino.geometry.RhinoLine`.
* Added `to_compas` to `compas_rhino.geometry.RhinoCurve`.
* Added `to_compas` to `compas_rhino.geometry.RhinoMesh`.
* Added `brep_to_compas` to `compas_rhino.geometry.RhinoSurface`.
* Added `uv_to_compas` to `compas_rhino.geometry.RhinoSurface`.
* Added `heightfield_to_compas` to `compas_rhino.geometry.RhinoSurface`.
* Added `compas.datastructures.mesh_pull_points_numpy`.

### Changed

* Moved `compas_rhino.conduits` into `compas_rhino.artists`.
* Fixed bug in `compas.datastructures.Mesh.edges_where`.
* Fixed bug in `compas.datastructures.Mesh.faces_where`.
* Fixed bug in `compas.datastructures.Mesh.edge_attributes`.
* Fixed bug in `compas.datastructures.Mesh.face_attributes`.
* Fixed bug in `compas.datastructures.Mesh.edges`.
* Fixed bug in `compas.datastructures.Mesh.faces`.
* Fixed bug in `compas.datastructures.Mesh.offset`.

### Removed

* Removed deprecated `compas.geometry.xforms`.
* Removed deprecated `compas_rhino.helpers`.
* Removed `compas_rhino.constructors`.

## [0.14.0] 2020-01-21

### Added

* Added `compas.datastructures.mesh.Mesh.any_vertex`.
* Added `compas.datastructures.mesh.Mesh.any_face`.
* Added `compas.datastructures.mesh.Mesh.any_edge`.
* Added `compas.datastructures.mesh.Mesh.vertex_attribute`.
* Added `compas.datastructures.mesh.Mesh.vertex_attributes`.
* Added `compas.datastructures.mesh.Mesh.vertices_attribute`.
* Added `compas.datastructures.mesh.Mesh.vertices_attributes`.
* Added `compas.datastructures.mesh.Mesh.edge_attribute`.
* Added `compas.datastructures.mesh.Mesh.edge_attributes`.
* Added `compas.datastructures.mesh.Mesh.edges_attribute`.
* Added `compas.datastructures.mesh.Mesh.edges_attributes`.
* Added `compas.datastructures.mesh.Mesh.face_attribute`.
* Added `compas.datastructures.mesh.Mesh.face_attributes`.
* Added `compas.datastructures.mesh.Mesh.faces_attribute`.
* Added `compas.datastructures.mesh.Mesh.faces_attributes`.
* Added mutable attribute view for mesh vertex/face/edge attributes.

### Changed

* Default Mesh vertex, face, edge attributes are no longer copied and stored explicitly per vertex, face, edge, repesctively.
* Updating default attributes now only changes the corresponding default attribute dict.
* Updated `mesh_quads_to_triangles` to copy only customised face attributes onto newly created faces.
* Fixed bug in `compas.geometry.is_point_in_circle`.
* Fixed bug in `compas.geometry.is_polygon_convex`.
* Fixed bug in `compas.geometry.Polygon.is_convex`.
* Renamed `compas.datastructures.Mesh.has_vertex` to `compas.datastructures.Mesh.is_vertex`.
* Renamed `compas.datastructures.Mesh.has_face` to `compas.datastructures.Mesh.is_face`.
* Split `compas.datastructures.Mesh.has_edge` into `compas.datastructures.Mesh.is_edge` and `compas.datastructures.Mesh.is_halfedge`.

### Removed

* Removed `compas.datastructures.mesh.Mesh.get_any_vertex`.
* Removed `compas.datastructures.mesh.Mesh.get_any_face`.
* Removed `compas.datastructures.mesh.Mesh.get_any_edge`.
* Removed `compas.datastructures.mesh.Mesh.get_vertex_attribute`.
* Removed `compas.datastructures.mesh.Mesh.get_vertex_attributes`.
* Removed `compas.datastructures.mesh.Mesh.get_vertices_attribute`.
* Removed `compas.datastructures.mesh.Mesh.get_vertices_attributes`.
* Removed `compas.datastructures.mesh.Mesh.get_edge_attribute`.
* Removed `compas.datastructures.mesh.Mesh.get_edge_attributes`.
* Removed `compas.datastructures.mesh.Mesh.get_edges_attribute`.
* Removed `compas.datastructures.mesh.Mesh.get_edges_attributes`.
* Removed `compas.datastructures.mesh.Mesh.get_face_attribute`.
* Removed `compas.datastructures.mesh.Mesh.get_face_attributes`.
* Removed `compas.datastructures.mesh.Mesh.get_faces_attribute`.
* Removed `compas.datastructures.mesh.Mesh.get_faces_attributes`.
* Removed `compas.datastructures.mesh.Mesh.set_vertex_attribute`.
* Removed `compas.datastructures.mesh.Mesh.set_vertex_attributes`.
* Removed `compas.datastructures.mesh.Mesh.set_vertices_attribute`.
* Removed `compas.datastructures.mesh.Mesh.set_vertices_attributes`.
* Removed `compas.datastructures.mesh.Mesh.set_edge_attribute`.
* Removed `compas.datastructures.mesh.Mesh.set_edge_attributes`.
* Removed `compas.datastructures.mesh.Mesh.set_edges_attribute`.
* Removed `compas.datastructures.mesh.Mesh.set_edges_attributes`.
* Removed `compas.datastructures.mesh.Mesh.set_face_attribute`.
* Removed `compas.datastructures.mesh.Mesh.set_face_attributes`.
* Removed `compas.datastructures.mesh.Mesh.set_faces_attribute`.
* Removed `compas.datastructures.mesh.Mesh.set_faces_attributes`.
* Removed `print` statement from curvature module.

## [0.13.3] 2020-01-10

### Added

* `compas_rhino.artists.ShapeArtist` as base artist for all shape artists.
* Added `layer`, `name`, `color` attributes to `compas_rhino.artists.PrimitiveArtist`.
* Added `layer`, `name` attributes to `compas_rhino.artists.ShapeArtist`.
* Added `layer`, `name` attributes to `compas_rhino.artists.MeshArtist`.
* Added `clear_layer` method to `compas_rhino.artists.PrimitiveArtist`.
* Added `clear_layer` method to `compas_rhino.artists.ShapeArtist`.
* Added `clear_layer` method to `compas_rhino.artists.MeshArtist`.

### Changed

* Renamed `compas.utilities.maps.geometric_key2` to `geometric_key_xy`.
* Fixed bug in mirror functions.
* Fixed mirroring tests.
* Moved `BaseMesh`, `matrices`, `operations` to `compas.datastructures.mesh.core`.
* Added `transform` and `transformed` (and others) to `Mesh`.

### Removed

* `compas_rhino.artists.BoxArtist`
* Removed `layer` attribute from `compas_rhino.artists.Artist`.
* Removed `clear_layer` method from `compas_rhino.artists.Artist`.

## [0.13.2] 2020-01-06

### Added

* File reading functions for ascii files in `compas.files` has moved from the individual reader classes to a new parent class, `BaseReader`.

### Changed

* Rebased `compas_rhino.artists.MeshArtist` on new-style artist `compas_rhino.artists.Artist`.
* Renamed `compas_rhino.artists.MeshArtist.defaults` to `compas_rhino.artists.MeshArtist.settings`.
* Changed usage of (nonexisting) `compas_rhino.get_object` to `compas_rhino.get_objects`.
* Integrated vertex, face, edge mixins into `compas_rhino.artists.MeshArtist`.
* Integrated vertex, edge mixins into `compas_rhino.artists.NetworkArtist`.
* Rebased `compas_rhino.artists.VolMeshArtist` on `compas_rhino.artists.MeshArtist`.

### Removed

## [0.13.0] 2019-12-16

### Added

* Added DOI to bibtex entry.
* Added conversion for old mesh JSON data.

### Changed

* Indirectly changed mesh serialization to JSON (by changing key conversion and moving conversion into JSON methods).
* Moved conversion of int keys of mesh data to strings for json serialization to from/to json.
* Moved from/to methods for mesh into mesh definition.
* Subdivision algorithms use fast mesh copy.

### Removed

* Support for non-integer vertex and face identifiers in mesh.

## [0.12.4] 2019-12-11

### Added

### Changed

### Removed

## [0.12.3] 2019-12-11

### Added

* Added `mesh_subdivide_frames` to `compas.datastructures.subdivision`

### Changed

### Removed

## [0.12.2] 2019-12-11

### Added

* Added `intersection_segment_polyline` to `compas.geometry.intersections`
* Added `intersection_segment_polyline_xy` to `compas.geometry.intersections`
* Added `from_sides_and_radius` to `compas.geometry.Polygon`

### Changed

* Reworked docstrings of methods in `compas.geometry.queries`
* Set default `tol` to `1e-6` in `compas.geometry.queries`

### Removed

## [[0.12.1] 2019-12-10] 2019-12-10

### Added

* Added inherited methods to class docs.
* Added data structure mixins to the docs.
* Added `data` and `from_data` to `compas.geometry.Polyhedron`
* Added explicit support for collections to `compas_blender`

### Changed

* Bottom face of cylinder shape should be flipped.
* Face reading mechanism of OFF reader.
* `compas.geometry.Box` is now centred at origin by default.

### Removed

* Removed `compas.remote` because it does not provide an advatage over `compas.rpc`.

## [[0.11.4] 2019-11-26] 2019-11-26

### Added

* Added `compas_rhino.etoforms.ImageForm`.
* Added `doc8` as dev requirement.

### Changed

* Changed `compas_rhino.install_plugin` to use only the plugin name, w/o the GUID.
* Changed `iterable_like` to prevent exhausting generators passed as targets.

### Removed

* Removed `compas_rhino.ui.Controller`.
* Removed `compas_rhino.ui.Button`.

## [[0.11.2] 2019-11-19] 2019-11-19

### Added

* Added factory methods for `compas_rhino.artists._Artist`

### Changed

* Set `compas_rhino.artists.FrameArtist` layer clear to false by default.
* Wrapped internals of RPC dispatch method in try-except to catch any import problems and report back on the client side.
* Stopping of HTTP server (`compas.remote`) is now handled properly through separate thread.
* Fixed mutable init parameters of `RobotModel`
* Fixed bug in `mesh_quads_to_triangles` that caused face data to be deleted even when not necessary.
* Switched to `compas.geometry.KDTree` as fallback for `scipy.spatial.cKDTree` instead of Rhino `RTree` because it currently fails.

### Removed

## [0.11.0] 2019-11-09

### Added

* Added `iterable_like` to `compas.utilities.itertools_`
* Added `compas.geometry.icp_numpy` for pointcloud alignment using ICP.
* Added RPC command-line utility: `$ compas_rpc {start|stop} [--port PORT]`
* Added `__version__` to `compas_plotters`.
* Added `compas_plotters` to `.bumpversion.cfg`.
* Added `Colormap` to `compas.utilities`.
* Added `is_line_line_colinear()` to `compas.geometry`
* Added link to Github wiki for devguide.
* Added pointcloud alignment example to docs.
* Show git hash on `compas.__version__` if installed from git.
* Added `autopep8` to dev requirements.
* Added methods `add_joint` and `add_link` to `RobotModel`
* Added support for geometric primitives to JSON data encoder and decoder.
* Added support for `data` to all geometric primitives.

### Changed

* Docs are only deployed to github pages for tagged commits.
* Fixing printing issue with `compas.geometry.Quarternion` in ironPython.
* Fixed a missing import in `compas.geometry.Polygon`.
* Removed unused imports in `compas.geometry.Polyline`.
* Adjusted `compas.geometry.Quarternion.conjugate()` to in-place change, added `compas.geometry.Quarternion.conjugated()` instead which returns a new quarternion object.
* Fixed `rotation` property of `Transformation`.
* Simplified plugin installation (use plugin name only, without GUID).
* Bind RPC server to `0.0.0.0` instead of `localhost`.
* Fixed different argument naming between Rhino5 and Rhino6 of `rs.LayerVisible()` in `compas_rhino.utilities.objects`.

### Removed

## [0.10.0] 2019-10-28

### Added

* Added method for computing the determinant of the matrix of a transformation `compas.geometry.Transformation.determinant`.
* Added method for transposing (the matrix of) a transformation in-place `compas.geometry.Transformation.transpose`.
* Added method creating a transposed copy of a transformation `compas.geometry.Transformation.transposed`.
* Added method for invertig (the matrix of) a transformation in-place `compas.geometry.Transformation.invert`.
* Added `compas.geometry.Transformation.inverted` as an alias for `compas.geometry.Transformation.inverse`.
* Added method creating a copy of a transformation instance with a given transformation concatenated `compas.geometry.Transformation.concatenated`.
* Added method `to_vertices_and_faces` to all the classes inheriting from `compas.geometry.Shape` to create a `Mesh` representation of them.

### Changed

* Changed `compas.geometry.Transformation.inverse` to return an inverted copy of the transformation.
* Changed `compas.geometry.Transformation.decompose` to `compas.geometry.Transformation.decomposed`.
* Changed `compas.geometry.Transformation.concatenate` to add another transformation to the transformation instance.

### Removed

## [0.9.1] 2019-10-28

### Added

* Added `compas.geometry.Point.transform_collection` and `compas.geometry.Point.transformed_collection`.
* Added `compas.geometry.Vector.transform_collection` and `compas.geometry.Vector.transformed_collection`.
* Added `compas.geometry.Line.transform_collection` and `compas.geometry.Line.transformed_collection`.
* Added support for new Python plugin location for Rhino 6.0 on Mac.
* Added `compas.geometry.bestfit_frame_numpy`

### Changed

* Fixed transformation of start and end point of `compas.geometry.Line` to update the point objects in place.
* Fixed return value of `compas.numerical.pca_numpy` to return mean not as nested list.

### Removed

## [0.9.0] 2019-10-21

### Added

* Added `matrix_change_basis`, `Transformation.change_basis`
* Added `matrix_from_frame_to_frame`
* Added non-numpy versions of `global_coords`, `local_coords`
* Added static method `Frame.local_to_local_coords`
* Added `__getitem__`, `__setitem__` and `__eq__` to `Quaternion`
* Added `Vector.scaled` and `Vector.unitized`
* Added `transform_frames` and respective helper functions `dehomogenize_and_unflatten_frames`, `homogenize_and_flatten_frames`
* Added `transform_frames_numpy` and respective helper functions `dehomogenize_and_unflatten_frames_numpy`, `homogenize_and_flatten_frames_numpy`

### Changed

* Renamed `global_coords_numpy` and `local_coords_numpy` to `local_to_world_coords_numpy` and `world_to_local_coords_numpy`.
* Changed parameters `origin` `uvw` of `local_to_world_coords_numpy` and `world_to_local_coords_numpy` to `frame`.
* Fixed some returns of `Frame` and `Rotation` to use `Vector` or `Quaternion`
* Renamed methods `Frame.represent_point/vector/frame_in_global_coordinates` and `Frame.represent_point/vector/frame_in_local_coordinates` to `Frame.to_local_coords` and `Frame.to_world_coords`.

### Removed

## [0.8.1] 2019-10-01

### Added

### Changed

* Fixed unguarded import of `numpy` based transformations in mesh package.

### Removed

## [0.8.0] 2019-10-01

### Added

* Added test section for `compas.geometry.transformations`
* Added `tol` parameter to `queries.is_colinear`
* Added compas rhino installer for Rhino Mac 6.0 `compas_rhino.__init__`.
* Added oriented bounding box for meshes `compas.datastructures.mesh_oriented_bounding_box_numpy`.
* Added full testing functions for `compas.datastructures.mesh`
* Added `draw_mesh` to `compas_ghpython.artists.MeshArtist`

### Changed

* Generate sphinx documentation from markdown files in repo root for top level sections.
* Merged `compas.geometry.xforms` into `compas.geometry.transformations`
* Fixed `AttributeError: 'Mesh' object has no attribute 'neighbors'`
* Fixed Key error with `Mesh.boundary()`
* Extended `offset_polygon` and `offset_polyline` to handle colinear segments
* Fixed unsorted mesh vertex coordinates `xyz` in `compas_viewers.viewer.MeshView`
* Changed stderr parameter from STDOUT to PIPE in `compas.rpc.Proxy` for Rhino Mac 6.0.
* Fixed import of `delaunay_from_points` in `Mesh.from_points`.
* More control over drawing of text labels in Rhino.
* Extension of `face_vertex_descendant` and `face_vertex_ancestor` in `Mesh`.
* Changed the name and meaning of the parameter `oriented` in the function `Mesh.edges_on_boundary`.
* Add `axis` and `origin` defaults to `compas.robots.Joint`
* Unified vertices and face import order for .obj files with python2 and 3
* Changed python interpreter selection (e.g. RPC calls) to fallback to `python` if `pythonw` is not present on the system
* Fixed `compas_ghpython.artists.MeshArtist` to support ngons.
* Deprecate the method `draw` of `compas_ghpython.artists.MeshArtist` in favor of `draw_mesh`.
* Fix icosahedron generation
* Examples in docs/rhino updated to work with current codebase
* Callbacks tutorial updated to work with current codebase
* Base geometric primitives on `compas.geometry.Primitive` and `compas.geometry.Shape`
* Separated `numpy` based tranformations into separate module.

### Removed

* Removed `compas_viewers` to separate repo.
* Removed `compas_hpc` to separate repo.

## [0.7.2] 2019-08-09

### Added

* Added `compas_rhino.geometry.RhinoGeometry` to the docs.
* Added `compas.remote.services`.
* Added `compas.remote.services.network.py` service for handling requests for a browser-based network viewer.
* Possibility to call forward_kinematics on `compas.robots.RobotModel`
* Added `compas.set_precision` function for the setting the global precision used by COMPAS as a floating point number.

### Changed

* Fix mesh genus in `compas.datastructures`.
* Fixed missing import in `compas_rhino.geometry`.
* Removed circular imports from `compas_rhino.geometry`.
* Fix duplicate hfkeys in `compas.datastructures.volmesh.halffaces_on_boundary`.
* Moved `compas.remote.service.py` to `compas.remote.services.default.py`.
* Removed processing of face keys from data getter and setter in `compas.datastructures.Network`.
* Using `SimpleHTTPRequestHandler` instead of `BaseHTTPRequestHandler` to provide basic support for serving files via `GET`.
* Mesh mapping on surface without creating new mesh to keep attributes in `compas_rhino.geometry.surface.py`.
* Moving functionality from `compas_fab.artists.BaseRobotArtist` to `compas.robots.RobotModel`
* Fix exception of null-area polygon of centroid polygon in `compas.geometry.average.py`.
* Fix loss of precision during mesh welding in `compas.datastructures.mesh_weld`.

### Removed

## [0.7.1] 2019-06-29

### Added

### Changed

* Include `compas_plotters` and `compas_viewers` in the build instructions.
* Moved import of `subprocess` to Windows-specific situations.
* Fixed document functions failing when document name is `None`.
* Downgraded `numpy` requirements.
* Loosened `scipy` requirements.
* Default Python to `pythonw`.

### Removed

## [0.7.0] 2019-06-27

### Added

* Added filter shorthand for selecting OBJ, JSON files in Rhino.
* Added `compas_plotters`
* Added `compas_viewers`
* Added `compas_rhino.draw_circles` and the equivalent Artist method
* Add class functions to `compas.datastructures.VolMesh`.
* Added `face_neighborhood` class function to `compas.datastructures.Mesh`.
* Added `get_face_attributes_all` to `compas.datastructures._mixins.attributes`.
* Added `get_faces_attributes_all` to `compas.datastructures._mixins.attributes`.
* Added `compas.remote` package for making HTTP based Remote Procedure Calls.

### Changed

* Restructure halffaces as lists in `compas.datastructures.VolMesh`.
* Correctly handle `python-net` module presence during IronPython imports.
* Switched to `compas.IPY` check instead of `try-except` for preventing non IronPython friendly imports.
* Changed installation of compas packages to Rhino to support non-admin user accounts on Windows.
* Copy facedata in `mesh_quads_to_triangles`
* Added non-imported service for `compas.remote` for starting the subprocess that runs the server.

### Removed

* Removed `compas.plotters`
* Removed `compas.viewers`

## [0.6.2] 2019-04-30

### Added

### Changed

* Based mesh drawing for Rhino on RhinoCommon rather than Rhinoscriptsyntax.
* Fixed mesh drawing for Rhino 6

### Removed

## [0.6.1] 2019-04-29

### Added

### Changed

* Fixed bug in RPC. The services cannot have a `pass` statement as class body.

### Removed

## [0.6.0] 2019-04-29

### Added

* Added `center` property getter to `compas.geometry.Cirle` primitive
* Add `astar_shortest_path` to `compas.topology.traversal`.

### Changed

* Updated configuration instructions for Blender.
* Changed naming convention for drawing functions from `xdraw_` to `draw_`.
* Changed mesh drawing in Rhino to use separate mesh vertices per face. This makes the mesh look more "as expected" in *Shaded* view.

### Removed

* Removed support for Python 3.5.x by setting the minimum requirements for Numpy and Scipy to `1.16` and `1.2`, respectively.

## [0.5.2] 2019-04-12

### Added

* Added `draw_polylines` to `compas_rhino.artists.Artist`.
* Added `color` argument to `compas_rhino.artists.MeshArtist.draw_mesh`.
* Added named colors to `compas.utilities.colors.py`.

### Changed

* Fix `mesh_uv_to_xyz` in `RhinoSurface`.
* Fix 'mesh_weld' and 'meshes_join_and_weld' against consecutive duplicates in face vertices.
* Fix setting of environment variables in `System.Diagnostics.Process`-based subprocess for `XFunc` and `RPC`.
* Fix `XFunc` on RhinoMac.
* Fix `trimesh_subdivide_loop` from `compas.datastructures`.
* Changed Numpy and Scipy version requirements to allow for Python 3.5.x.

### Removed

* Removed `mixing.py` from `compas.utilities`.
* Removed `singleton.py` from `compas.utilities`.
* Removed `xscript.py` from `compas.utilities`.
* Removed `sorting.py` from `compas.utilities`.
* Removed `names.py` from `compas.utilities`.
* Removed `xfunc.py` from `compas_rhino.utilities`, use `compas.utilities.XFunc` instead.

## [0.5.1] 2019-03-25

### Added

### Changed

* Fix `XFunc` and `RPC` environment activation.
* Fix exception on Rhino Mac.
* Fix missing import on `compas_rhino.geometry`.
* Fix `compas.geometry.offset_polygon`.
* Fix installation for Rhino, related to implicit import of `matplotlib`.

### Removed

## [0.5.0] 2019-03-15

### Added

* Add `Circle` and `Sphere` primitives to `compas.geometry`.
* Add functions to `Plane` and `Box` primitives.
* Add functions to `compas_rhino` curve: `length` and `is_closed`.
* Add functions to `compas_rhino` surface: `kinks`, `closest_point`, `closest_point_on_boundaries`, and functions for mapping/remapping between XYZ and UV(0) spaces based on surface's parametrization (`point_xyz_to_uv`, `point_uv_to_xyz`, `line_uv_to_xyz`, `polyline_uv_to_xyz`, `mesh_uv_to_xyz`)
* Add `is_scalable` to `compas.robots.Joint`.

### Changed

* Fix exception in `Plane.transform`.
* Fix installer to remove old symlinks.
* Fix RPC proxy server.

## [0.4.22] 2019-03-05

### Added

* Add pretty print option to JSON formatter.
* Add remeshing based on `triangle`.
* Add compatibility with ETO forms to `compas_rhino` edge modifiers.

## [0.4.21] 2019-03-04

### Changed

* Fix import in `compas_rhino` vertex modifiers.

## [0.4.20] 2019-03-04

### Removed

* Remove `download_image_from_remote` utility function.

## [0.4.12] 2019-03-04

### Changed

* Small fixes on Rhino forms support.

## [0.4.11] 2019-03-03

### Added

* New function to join network edges into polylines: `network_polylines`.
* New mesh functions: `mesh_offset`, `mesh_thicken`, `mesh_weld` and `meshes_join_and_weld`.
* New mesh functions: `face_skewness`, `face_aspect_ratio`, `face_curvature` and `vertex_curvature`.
* New functions to get disconnected elements of  `Mesh`: `mesh_disconnected_vertices`, `mesh_disconnected_faces`, `mesh_explode`.
* New functions to get disconnected elements of  `Network`: `network_disconnected_vertices`, `network_disconnected_edges`, `network_explode`.
* Add statistics utility functions: `average`, `variance`, `standard_deviation`.
* Add `binomial_coefficient` function.
* Add option to create `Network` and `Mesh` from dictionaries of vertices and faces.
* Add `face_adjacency_vertices` to `Mesh`
* Add optional prefix to the rhino name attribute processor
* Add `mesh_move_vertices` to `compas_rhino`.
* Add support for relative mesh references in URDF.

### Changed

* Fix mesh centroid and mesh normal calculation.
* Refactor of drawing functions in `compas_blender`.
* Fix material creation in `compas_blender`.
* New default for subdivision: `catmullclark`.

## [0.4.9] 2019-02-10

### Added

* New class methods for `Polyhedron`: `from_platonicsolid` and `from_vertices_and_faces`.
* Constrained and conforming Delaunay triangulations based on Triangle.
* Predicate-based filtering of vertices and edges.
* `mesh.geometry`for geometry-specific functions.
* `trimesh_face_circle` in `mesh.geometry`.

### Changed

* Fix exception in `angle_vectors_signed` if vectors aligned
* Fix exception in `Polyline.point`
* Update Rhino installation merging Win32 and Mac implementations and defaulting the bootstrapper to the active python even if no CONDA environment is active during install.

### Removed

* Bound mesh operations.

## [0.4.8] 2019-01-28

### Added

* Curve tangent at parameter.
* Box shape.
* Numpy-based mesh transformations.
* Option to share axes among plotters.<|MERGE_RESOLUTION|>--- conflicted
+++ resolved
@@ -15,12 +15,9 @@
 
 ### Changed
 
-<<<<<<< HEAD
 * Fixed bug in continuous loops in `compas.datastructures.Halfedge.edge_loop`.
 * Fixed bug in continuous strips in `compas.datastructures.Halfedge.edge_strip`.
-=======
 * Changed abstract method `compas.artists.MeshArtist.draw_mesh` to implemented method in `compas_plotters.artists.MeshArtist.draw_mesh`.
->>>>>>> 7ef0ec8a
 
 ### Removed
 
