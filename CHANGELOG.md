# Changelog

All notable changes to this project will be documented in this file.

The format is based on [Keep a Changelog](https://keepachangelog.com/en/1.0.0/),
and this project adheres to [Semantic Versioning](https://semver.org/spec/v2.0.0.html).

## Unreleased

### Added

### Changed

### Removed


## [0.12.4] 2019-12-11

### Added

### Changed

### Removed


## [0.12.3] 2019-12-11

### Added

### Changed

### Removed


## [0.12.2] 2019-12-11

### Added
<<<<<<< HEAD
- Added `from_circle` to `compas.geometry.Polygon`
=======
- Added `intersection_segment_polyline` to `compas.geometry.intersections`
- Added `intersection_segment_polyline_xy` to `compas.geometry.intersections`
>>>>>>> 1468c8aa

### Changed
- Reworked docstrings of methods in `compas.geometry.queries`
- Set default `tol` to `1e-6` in `compas.geometry.queries`

### Removed


## [[0.12.1] 2019-12-10] 2019-12-10

### Added

- Added inherited methods to class docs.
- Added data structure mixins to the docs.
- Added `data` and `from_data` to `compas.geometry.Polyhedron`
- Added explicit support for collections to `compas_blender`

### Changed

- Bottom face of cylinder shape should be flipped.
- Face reading mechanism of OFF reader.
- `compas.geometry.Box` is now centred at origin by default.

### Removed

- Removed `compas.remote` because it does not provide an advatage over `compas.rpc`.

## [[0.11.4] 2019-11-26] 2019-11-26

### Added

- Added `compas_rhino.etoforms.ImageForm`.
- Added `doc8` as dev requirement.

### Changed

- Changed `compas_rhino.install_plugin` to use only the plugin name, w/o the GUID.
- Changed `iterable_like` to prevent exhausting generators passed as targets.

### Removed

- Removed `compas_rhino.ui.Controller`.
- Removed `compas_rhino.ui.Button`.

## [[0.11.2] 2019-11-19] 2019-11-19

### Added

- Added factory methods for `compas_rhino.artists._Artist`

### Changed

- Set `compas_rhino.artists.FrameArtist` layer clear to false by default.
- Wrapped internals of RPC dispatch method in try-except to catch any import problems and report back on the client side.
- Stopping of HTTP server (`compas.remote`) is now handled properly through separate thread.
- Fixed mutable init parameters of `RobotModel`
- Fixed bug in `mesh_quads_to_triangles` that caused face data to be deleted even when not necessary.
- Switched to `compas.geometry.KDTree` as fallback for `scipy.spatial.cKDTree` instead of Rhino `RTree` because it currently fails.

### Removed


## [0.11.0] 2019-11-09

### Added

- Added `iterable_like` to `compas.utilities.itertools_`
- Added `compas.geometry.icp_numpy` for pointcloud alignment using ICP.
- Added RPC command-line utility: `$ compas_rpc {start|stop} [port]`
- Added `__version__` to `compas_plotters`.
- Added `compas_plotters` to `.bumpversion.cfg`.
- Added `Colormap` to `compas.utilities`.
- Added `is_line_line_colinear()` to `compas.geometry`
- Added link to Github wiki for devguide.
- Added pointcloud alignment example to docs.
- Show git hash on `compas.__version__` if installed from git.
- Added `autopep8` to dev requirements.
- Added methods `add_joint` and `add_link` to `RobotModel` 
- Added support for geometric primitives to JSON data encoder and decoder.
- Added support for `data` to all geometric primitives.

### Changed

- Docs are only deployed to github pages for tagged commits.
- Fixing printing issue with `compas.geometry.Quarternion` in ironPython.
- Fixed a missing import in `compas.geometry.Polygon`.
- Removed unused imports in `compas.geometry.Polyline`.
- Adjusted `compas.geometry.Quarternion.conjugate()` to in-place change, added `compas.geometry.Quarternion.conjugated()` instead which returns a new quarternion object.
- Fixed `rotation` property of `Transformation`.
- Simplified plugin installation (use plugin name only, without GUID).
- Bind RPC server to `0.0.0.0` instead of `localhost`.
- Fixed different argument naming between Rhino5 and Rhino6 of `rs.LayerVisible()` in `compas_rhino.utilities.objects`.

### Removed

## [0.10.0] 2019-10-28

### Added

- Added method for computing the determinant of the matrix of a transformation `compas.geometry.Transformation.determinant`.
- Added method for transposing (the matrix of) a transformation in-place `compas.geometry.Transformation.transpose`.
- Added method creating a transposed copy of a transformation `compas.geometry.Transformation.transposed`.
- Added method for invertig (the matrix of) a transformation in-place `compas.geometry.Transformation.invert`.
- Added `compas.geometry.Transformation.inverted` as an alias for `compas.geometry.Transformation.inverse`.
- Added method creating a copy of a transformation instance with a given transformation concatenated `compas.geometry.Transformation.concatenated`.
- Added method `to_vertices_and_faces` to all the classes inheriting from `compas.geometry.Shape` to create a `Mesh` representation of them.

### Changed

- Changed `compas.geometry.Transformation.inverse` to return an inverted copy of the transformation.
- Changed `compas.geometry.Transformation.decompose` to `compas.geometry.Transformation.decomposed`.
- Changed `compas.geometry.Transformation.concatenate` to add another transformation to the transformation instance.

### Removed


## [0.9.1] 2019-10-28

### Added

- Added `compas.geometry.Point.transform_collection` and `compas.geometry.Point.transformed_collection`.
- Added `compas.geometry.Vector.transform_collection` and `compas.geometry.Vector.transformed_collection`.
- Added `compas.geometry.Line.transform_collection` and `compas.geometry.Line.transformed_collection`.
- Added support for new Python plugin location for Rhino 6.0 on Mac.
- Added `compas.geometry.bestfit_frame_numpy`

### Changed

- Fixed transformation of start and end point of `compas.geometry.Line` to update the point objects in place.
- Fixed return value of `compas.numerical.pca_numpy` to return mean not as nested list.

### Removed


## [0.9.0] 2019-10-21

### Added

- Added `matrix_change_basis`, `Transformation.change_basis`
- Added `matrix_from_frame_to_frame`
- Added non-numpy versions of `global_coords`, `local_coords`
- Added static method `Frame.local_to_local_coords`
- Added `__getitem__`, `__setitem__` and `__eq__` to `Quaternion`
- Added `Vector.scaled` and `Vector.unitized`
- Added `transform_frames` and respective helper functions `dehomogenize_and_unflatten_frames`, `homogenize_and_flatten_frames`
- Added `transform_frames_numpy` and respective helper functions `dehomogenize_and_unflatten_frames_numpy`, `homogenize_and_flatten_frames_numpy`

### Changed

- Renamed `global_coords_numpy` and `local_coords_numpy` to `local_to_world_coords_numpy` and `world_to_local_coords_numpy`.
- Changed parameters `origin` `uvw` of `local_to_world_coords_numpy` and `world_to_local_coords_numpy` to `frame`.
- Fixed some returns of `Frame` and `Rotation` to use `Vector` or `Quaternion`
- Renamed methods `Frame.represent_point/vector/frame_in_global_coordinates` and `Frame.represent_point/vector/frame_in_local_coordinates` to `Frame.to_local_coords` and `Frame.to_world_coords`.

### Removed

## [0.8.1] 2019-10-01

### Added

### Changed

- Fixed unguarded import of `numpy` based transformations in mesh package.

### Removed


## [0.8.0] 2019-10-01

### Added

- Added test section for `compas.geometry.transformations`
- Added `tol` parameter to `queries.is_colinear`
- Added compas rhino installer for Rhino Mac 6.0 `compas_rhino.__init__`.
- Added oriented bounding box for meshes `compas.datastructures.mesh_oriented_bounding_box_numpy`.
- Added full testing functions for `compas.datastructures.mesh`
- Added `draw_mesh` to `compas_ghpython.artists.MeshArtist`

### Changed

- Generate sphinx documentation from markdown files in repo root for top level sections.
- Merged `compas.geometry.xforms` into `compas.geometry.transformations`
- Fixed `AttributeError: 'Mesh' object has no attribute 'neighbors'`
- Fixed Key error with `Mesh.boundary()`
- Extended `offset_polygon` and `offset_polyline` to handle colinear segments
- Fixed unsorted mesh vertex coordinates `xyz` in `compas_viewers.viewer.MeshView`
- Changed stderr parameter from STDOUT to PIPE in `compas.rpc.Proxy` for Rhino Mac 6.0.
- Fixed import of `delaunay_from_points` in `Mesh.from_points`.
- More control over drawing of text labels in Rhino.
- Extension of `face_vertex_descendant` and `face_vertex_ancestor` in `Mesh`.
- Changed the name and meaning of the parameter `oriented` in the function `Mesh.edges_on_boundary`.
- Add `axis` and `origin` defaults to `compas.robots.Joint`
- Unified vertices and face import order for .obj files with python2 and 3
- Changed python interpreter selection (e.g. RPC calls) to fallback to `python` if `pythonw` is not present on the system
- Fixed `compas_ghpython.artists.MeshArtist` to support ngons.
- Deprecate the method `draw` of `compas_ghpython.artists.MeshArtist` in favor of `draw_mesh`.
- Fix icosahedron generation
- Examples in docs/rhino updated to work with current codebase
- Callbacks tutorial updated to work with current codebase
- Base geometric primitives on `compas.geometry.Primitive` and `compas.geometry.Shape`
- Separated `numpy` based tranformations into separate module.

### Removed

- Removed `compas_viewers` to separate repo.
- Removed `compas_hpc` to separate repo.

## [0.7.2] 2019-08-09

### Added

- Added `compas_rhino.geometry.RhinoGeometry` to the docs.
- Added `compas.remote.services`.
- Added `compas.remote.services.network.py` service for handling requests for a browser-based network viewer.
- Possibility to call forward_kinematics on `compas.robots.RobotModel`
- Added `compas.set_precision` function for the setting the global precision used by COMPAS as a floating point number.

### Changed

- Fix mesh genus in `compas.datastructures`.
- Fixed missing import in `compas_rhino.geometry`.
- Removed circular imports from `compas_rhino.geometry`.
- Fix duplicate hfkeys in `compas.datastructures.volmesh.halffaces_on_boundary`.
- Moved `compas.remote.service.py` to `compas.remote.services.default.py`.
- Removed processing of face keys from data getter and setter in `compas.datastructures.Network`.
- Using `SimpleHTTPRequestHandler` instead of `BaseHTTPRequestHandler` to provide basic support for serving files via `GET`.
- Mesh mapping on surface without creating new mesh to keep attributes in `compas_rhino.geometry.surface.py`.
- Moving functionality from `compas_fab.artists.BaseRobotArtist` to `compas.robots.RobotModel`
- Fix exception of null-area polygon of centroid polygon in `compas.geometry.average.py`.
- Fix loss of precision during mesh welding in `compas.datastructures.mesh_weld`.

### Removed

## [0.7.1] 2019-06-29

### Added

### Changed

- Include `compas_plotters` and `compas_viewers` in the build instructions.
- Moved import of `subprocess` to Windows-specific situations.
- Fixed document functions failing when document name is `None`.
- Downgraded `numpy` requirements.
- Loosened `scipy` requirements.
- Default Python to `pythonw`.

### Removed


## [0.7.0] 2019-06-27

### Added

- Added filter shorthand for selecting OBJ, JSON files in Rhino.
- Added `compas_plotters`
- Added `compas_viewers`
- Added `compas_rhino.draw_circles` and the equivalent Artist method
- Add class functions to `compas.datastructures.VolMesh`.
- Added `face_neighborhood` class function to `compas.datastructures.Mesh`.
- Added `get_face_attributes_all` to `compas.datastructures._mixins.attributes`.
- Added `get_faces_attributes_all` to `compas.datastructures._mixins.attributes`.
- Added `compas.remote` package for making HTTP based Remote Procedure Calls.

### Changed

- Restructure halffaces as lists in `compas.datastructures.VolMesh`.
- Correctly handle `python-net` module presence during IronPython imports.
- Switched to `compas.IPY` check instead of `try-except` for preventing non IronPython friendly imports.
- Changed installation of compas packages to Rhino to support non-admin user accounts on Windows.
- Copy facedata in `mesh_quads_to_triangles`
- Added non-imported service for `compas.remote` for starting the subprocess that runs the server.

### Removed

- Removed `compas.plotters`
- Removed `compas.viewers`

## [0.6.2] 2019-04-30

### Added

### Changed

- Based mesh drawing for Rhino on RhinoCommon rather than Rhinoscriptsyntax.
- Fixed mesh drawing for Rhino 6

### Removed


## [0.6.1] 2019-04-29

### Added

### Changed

- Fixed bug in RPC. The services cannot have a `pass` statement as class body.

### Removed


## [0.6.0] 2019-04-29

### Added

- Added `center` property getter to `compas.geometry.Cirle` primitive
- Add `astar_shortest_path` to `compas.topology.traversal`.

### Changed

- Updated configuration instructions for Blender.
- Changed naming convention for drawing functions from `xdraw_` to `draw_`.
- Changed mesh drawing in Rhino to use separate mesh vertices per face. This makes the mesh look more "as expected" in *Shaded* view.

### Removed

- Removed support for Python 3.5.x by setting the minimum requirements for Numpy and Scipy to `1.16` and `1.2`, respectively.

## [0.5.2] 2019-04-12

### Added

- Added `draw_polylines` to `compas_rhino.artists.Artist`.
- Added `color` argument to `compas_rhino.artists.MeshArtist.draw_mesh`.
- Added named colors to `compas.utilities.colors.py`.

### Changed

- Fix `mesh_uv_to_xyz` in `RhinoSurface`.
- Fix 'mesh_weld' and 'meshes_join_and_weld' against consecutive duplicates in face vertices.
- Fix setting of environment variables in `System.Diagnostics.Process`-based subprocess for `XFunc` and `RPC`.
- Fix `XFunc` on RhinoMac.
- Fix `trimesh_subdivide_loop` from `compas.datastructures`.
- Changed Numpy and Scipy version requirements to allow for Python 3.5.x.

### Removed

- Removed `mixing.py` from `compas.utilities`.
- Removed `singleton.py` from `compas.utilities`.
- Removed `xscript.py` from `compas.utilities`.
- Removed `sorting.py` from `compas.utilities`.
- Removed `names.py` from `compas.utilities`.
- Removed `xfunc.py` from `compas_rhino.utilities`, use `compas.utilities.XFunc` instead.

## [0.5.1] 2019-03-25

### Added

### Changed

- Fix `XFunc` and `RPC` environment activation.
- Fix exception on Rhino Mac.
- Fix missing import on `compas_rhino.geometry`.
- Fix `compas.geometry.offset_polygon`.
- Fix installation for Rhino, related to implicit import of `matplotlib`.

### Removed

## [0.5.0] 2019-03-15

### Added

- Add `Circle` and `Sphere` primitives to `compas.geometry`.
- Add functions to `Plane` and `Box` primitives.
- Add functions to `compas_rhino` curve: `length` and `is_closed`.
- Add functions to `compas_rhino` surface: `kinks`, `closest_point`, `closest_point_on_boundaries`, and functions for mapping/remapping between XYZ and UV(0) spaces based on surface's parametrization (`point_xyz_to_uv`, `point_uv_to_xyz`, `line_uv_to_xyz`, `polyline_uv_to_xyz`, `mesh_uv_to_xyz`)
- Add `is_scalable` to `compas.robots.Joint`.

### Changed

- Fix exception in `Plane.transform`.
- Fix installer to remove old symlinks.
- Fix RPC proxy server.

## [0.4.22] 2019-03-05

### Added

- Add pretty print option to JSON formatter.
- Add remeshing based on `triangle`.
- Add compatibility with ETO forms to `compas_rhino` edge modifiers.

## [0.4.21] 2019-03-04

### Changed

- Fix import in `compas_rhino` vertex modifiers.

## [0.4.20] 2019-03-04

### Removed

- Remove `download_image_from_remote` utility function.

## [0.4.12] 2019-03-04

### Changed

- Small fixes on Rhino forms support.

## [0.4.11] 2019-03-03

### Added

- New function to join network edges into polylines: `network_polylines`.
- New mesh functions: `mesh_offset`, `mesh_thicken`, `mesh_weld` and `meshes_join_and_weld`.
- New mesh functions: `face_skewness`, `face_aspect_ratio`, `face_curvature` and `vertex_curvature`.
- New functions to get disconnected elements of  `Mesh`: `mesh_disconnected_vertices`, `mesh_disconnected_faces`, `mesh_explode`.
- New functions to get disconnected elements of  `Network`: `network_disconnected_vertices`, `network_disconnected_edges`, `network_explode`.
- Add statistics utility functions: `average`, `variance`, `standard_deviation`.
- Add `binomial_coefficient` function.
- Add option to create `Network` and `Mesh` from dictionaries of vertices and faces.
- Add `face_adjacency_vertices` to `Mesh`
- Add optional prefix to the rhino name attribute processor
- Add `mesh_move_vertices` to `compas_rhino`.
- Add support for relative mesh references in URDF.

### Changed

- Fix mesh centroid and mesh normal calculation.
- Refactor of drawing functions in `compas_blender`.
- Fix material creation in `compas_blender`.
- New default for subdivision: `catmullclark`.

## [0.4.9] 2019-02-10

### Added

- New class methods for `Polyhedron`: `from_platonicsolid` and `from_vertices_and_faces`.
- Constrained and conforming Delaunay triangulations based on Triangle.
- Predicate-based filtering of vertices and edges.
- `mesh.geometry`for geometry-specific functions.
- `trimesh_face_circle` in `mesh.geometry`.

### Changed

- Fix exception in `angle_vectors_signed` if vectors aligned
- Fix exception in `Polyline.point`
- Update Rhino installation merging Win32 and Mac implementations and defaulting the bootstrapper to the active python even if no CONDA environment is active during install.

### Removed

- Bound mesh operations.

## [0.4.8] 2019-01-28

### Added

- Curve tangent at parameter.
- Box shape.
- Numpy-based mesh transformations.
- Option to share axes among plotters.<|MERGE_RESOLUTION|>--- conflicted
+++ resolved
@@ -35,14 +35,12 @@
 ## [0.12.2] 2019-12-11
 
 ### Added
-<<<<<<< HEAD
-- Added `from_circle` to `compas.geometry.Polygon`
-=======
+
 - Added `intersection_segment_polyline` to `compas.geometry.intersections`
 - Added `intersection_segment_polyline_xy` to `compas.geometry.intersections`
->>>>>>> 1468c8aa
-
-### Changed
+
+### Changed
+
 - Reworked docstrings of methods in `compas.geometry.queries`
 - Set default `tol` to `1e-6` in `compas.geometry.queries`
 
