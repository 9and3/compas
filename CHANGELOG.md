--- conflicted
+++ resolved
@@ -14,11 +14,8 @@
 * Added `compas.data.is_sequence_of_uint`.
 * Added general plotter for geometry objects and data structures based on the artist registration mechanism.
 * Added support for multimesh files to OBJ reader/writer.
-<<<<<<< HEAD
+* Added support for attaching and detaching meshes in `compas.robots.RobotModelArtist` and drawing them.
 * Added `meshes` method to artists of `compas.robots.RobotModel`.
-=======
-* Added support for attaching and detaching meshes in `compas.robots.RobotModelArtist` and drawing them.
->>>>>>> 70a97890
 
 ### Changed
 
