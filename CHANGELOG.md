# Changelog

All notable changes to this project will be documented in this file.

The format is based on [Keep a Changelog](https://keepachangelog.com/en/1.0.0/),
and this project adheres to [Semantic Versioning](https://semver.org/spec/v2.0.0.html).

## Unreleased

### Added

* Added `compas_rhino.DEFAULT_VERSION`.
* Added `clean` option to `compas_rhino.install` to remove existing symlinks if they cannot be imported from the current environment.

<<<<<<< HEAD
### Changed

* Updated `pr-checks` workflow for checking Changelog entry.

* Changed `compas_rhino.install` to remove broken symlinks.
* Changed `compas_rhino.install` to reinstall broken symlinks if they can be imported from the current environment.
* Changed `compas_rhino.uninstall` to remove broken symlinks.
* Changed `compas_rhino.install_plugin` to remove broken symlinks.
* Changed default Rhino version for installation to `7.0`.

### Removed


## [1.12.2] 2021-11-30

### Added

### Changed

* Moved import of `subprocess` to top of file `compas._os.py`.

### Removed


## [1.12.1] 2021-11-29

### Added

=======
>>>>>>> 227eeafc
### Changed

* Fixed bug in `compas_rhino.conversions.RhinoPoint.from_geometry`.
* Changed `compas_rhino.install` to remove broken symlinks.
* Changed `compas_rhino.install` to reinstall broken symlinks if they can be imported from the current environment.
* Changed `compas_rhino.uninstall` to remove broken symlinks.
* Changed `compas_rhino.install_plugin` to remove broken symlinks.

### Removed


## [1.12.0] 2021-11-17

### Added

* Added `CircleArtist`, `LineArtist`, `PointArtist`, `PolygonArtist`, `PolylineArtist`, and `VectorArtist` to `compas_blender`.
* Added `draw_circles` and `draw_planes` to `compas_blender`.
* Added `compas_rhino.geometry.curves` plugins for `compas.geometry.curves` pluggables.
* Added `compas_rhino.geometry.RhinoNurbsCurve`.
* Added `to_compas_quadmesh` to `compas_rhino.conversions.RhinoSurface`.

### Changed

* Replaced implementation of `RGBColour` and `Float` with deprecation warning in `compas.utilities.descriptors`.
* Moved all Rhino geometry and objects wrappers to `compas_rhino.conversions`.
* Fixed bug in `compas_rhino.conversions.RhinoSurface.from_geometry`.
* Changed `compas_rhino.conversions.RhinoLine.from_geometry` to accept line curves.
* Fixed bug in `compas_rhino.geometry.RhinoNurbsCurve.closest_point`.
* Modify `to_compas_mesh` in `compas_rhino.conversions.RhinoSurface` to use brep loops.

### Removed


## [1.11.1] 2021-11-09

### Added

### Changed

* Changed `compas_rhino.uninstall` to also remove broken symlinks if no specific packages are provided for un-installation.
* Changed `compas_rhino.install` to also remove broken symlinks.

### Removed


## [1.11.0] 2021-11-08

### Added

* Added halfedge loops in `compas.datastructures.Halfedge.halfedge_loop`.
* Added halfedge strips in `compas.datastructures.Halfedge.halfedge_strip`.
* Added `compas.datastructures.mesh_split_strip` and `compas.datastructures.Mesh.split_strip`.
* Added boundingbox to `compas_rhino.conduits.BaseConduit`

### Changed

* Fixed bug in combination of `compas_rhino.artists.MeshArtist.draw_mesh` and `compas_rhino.utilities.drawing.draw_mesh`.
* Fixed bug in continuous loops in `compas.datastructures.Halfedge.edge_loop`.
* Fixed bug in continuous strips in `compas.datastructures.Halfedge.edge_strip`.
* Changed abstract method `compas.artists.MeshArtist.draw_mesh` to implemented method in `compas_plotters.artists.MeshArtist.draw_mesh`.

### Removed


## [1.10.0] 2021-11-04

### Added

* Added `compas.geometry.Curve` and `compas.geometry.NurbsCurve`.
* Added `compas.geometry.Surface` and `compas.geometry.NurbsSurface`.
* Added pluggables for `compas.geometry.NurbsCurve.__new__`, `compas.geometry.NurbsCurve.from_parameters`, `compas.geometry.NurbsCurve.from_points`, `compas.geometry.NurbsCurve.from_interpolation`, `compas.geometry.NurbsCurve.from_step`.
* Added pluggables for `compas.geometry.NurbsSurface.__new__`, `compas.geometry.NurbsSurface.from_parameters`, `compas.geometry.NurbsSurface.from_points`, `compas.geometry.NurbsSurface.from_fill`, `compas.geometry.NurbsSurface.from_step`.
* Added missing implementations for abstract clear methods of `compas_rhino.artists.volmeshartist`.

* Added `compas_rhino.geometry.RhinoBox`, `compas_rhino.geometry.RhinoCircle`, `compas_rhino.geometry.RhinoCone`, `compas_rhino.geometry.RhinoCurve`, `compas_rhino.geometry.RhinoCylinder`, `compas_rhino.geometry.RhinoEllipse`, `compas_rhino.geometry.RhinoLine`, `compas_rhino.geometry.RhinoMesh`, `compas_rhino.geometry.RhinoPlane`, `compas_rhino.geometry.RhinoPoint`, `compas_rhino.geometry.RhinoPolyline`, `compas_rhino.geometry.RhinoSphere`, `compas_rhino.geometry.RhinoSurface`, `compas_rhino.geometry.RhinoVector` as wrappers for working with Rhino geometry through geometry conversions or coercion of doc objects.
* Added `compas_rhino.conversions` from COMPAS geometry to Rhino geometry and vice versa, for primitives, shapes, curves, surfaces, meshes.
* Added `compas_rhino.coercion` from Rhino doc objects to Rhino geometry compatible with COMPAS geometry.

### Changed

* Fixed bug in directions of `compas.datastructures.Mesh.from_meshgrid`.
* Fixed bug in Rhino mesh face drawing.
* Fixed bug related to legacy uninstall on Rhino for Mac.

### Removed


## [1.9.3] 2021-11-02

### Added

### Changed

* Changed default path for Rhino 7 legacy install cleanup to Rhino7.app in `compas_rhino.__init__.py`.
* Changed z-coordinate of `compas.datastructures.Mesh.from_meshgrid` to `0.0` instead of `0`.

### Removed


## [1.9.2] 2021-11-02

### Added

* Added `draw_mesh` method to `compas_ghpython.artists.MeshArtist` to match all other mesh artists.

### Changed

* Changed new artist registration to check if subclass.
* Fixed `RobotModelArtist` for blender: missing abstract method impl and handle init order.

### Removed


## [1.9.1] 2021-10-22

### Added

* Added `Plane.offset`.
* Added `is_mesh_closed` property to `compas.datastructures.mesh_slice_plane`.

### Changed

* Fixed backward compatibility problem with artists by adding back `Artist.build` and `Artist.build_as`.
* Fixed backward compatibility problem with artists by adding `compas_rhino.artists.BaseArtist` alias for `compas_rhino.artists.RhinoArtist`.

### Removed


## [1.9.0] 2021-10-21

### Added

* Added `draw_vertexlabels`, `draw_edgelabels`, `draw_facelabels`, `draw_vertexnormals`, and `draw_facenormals` to `compas_blender.artists.MeshArtist`.
* Added optional `triangulated` flag to `to_vertices_and_faces` of all shapes.
* Added `compas.geometry.Geometry` base class.
* Added `__add__`, `__sub__`, `__and__` to `compas.geometry.Shape` for boolean operations using binary operators.
* Added `is_closed` to `compas.geometry.Polyhedron`.
* Added `Plane.offset`.
* Added `compas.artists.Artist`.
* Added pluggable `compas.artists.new_artist`.
* Added plugin `compas_rhino.artists.new_artist_rhino`.
* Added plugin `compas_blender.artists.new_artist_blender`.
* Added `compas.artist.DataArtistNotRegistered`.
* Added `draw_node_labels` and `draw_edgelabels` to `compas_blender.artists.NetworkArtist`.
* Added `compas_blender.artists.RobotModelArtist.clear`.
* Added `compas_blender.geometry.booleans` as plugin for boolean pluggables.
* Added version-based installation for Blender.
* Added several shape artists to `compas_ghpython`: `BoxArtist`, `CapsuleArtist`, `ConeArtist`, `CylinderArtist`, `PolygonArtist`, `PolyhedronArtist`, `SphereArtist`, `TorusArtist` and `VectorArtist`.
* Added support for CLR generic dictionaries to the `compas.data` decoders.
* Added `Graph.node_sample`, `Graph.edge_sample`.
* Added `Halfedge.vertex_sample`, `Halfedge.edge_sample`, `Halfedge.face_sample`.
* Added `Halfface.vertex_sample`, `Halfface.edge_sample`, `Halfface.face_sample`, `Halfface.cell_sample`.
* Added `Mesh.from_meshgrid`.

### Changed

* Fixed bug in `compas_blender.draw_texts`.
* Changed `compas_rhino.artists.BaseArtist` to `compas_rhino.artists.RhinoArtist`.
* Changed `compas_blender.artists.BaseArtist` to `compas_blender.artists.BlenderArtist`.
* Changed default resolution for shape discretisation to 16 for both u and v where relevant.
* Changed base class of `compas.geometry.Primitive` and `compas.geometry.Shape` to `compas.geometry.Geometry`.
* `compas_blender.artists.RobotModelArtist.collection` can be assigned as a Blender collection or a name.
* Generalized the parameter `color` of `compas_blender.draw_texts` and various label drawing methods.
* Changed `compas.IPY` to `compas.RHINO` in `orientation_rhino`.
* Changed `planarity` to `requires_extra` for pip installations.
* Fixed bug in handling of ngonal meshes in `compas_ghpython` artists / drawing functions.

### Removed


## [1.8.1] 2021-09-08

### Added

### Changed

### Removed


## [1.8.0] 2021-09-08

### Added

* Added pluggable function `trimesh_slice` in `compas_rhino`.
* Added equality comparison for pointclouds.
* Added `compas.data.is_sequence_of_uint`.
* Added general plotter for geometry objects and data structures based on the artist registration mechanism.
* Added support for multimesh files to OBJ reader/writer.
* Added support for attaching and detaching meshes in `compas.robots.RobotModelArtist` and drawing them.
* Added `compas.geometry.NurbsCurve`.
* Added `compas.geometry.NurbsSurface`.
* Added `compas_rhino.conversions`.
* Added `compas_rhino.geometry.RhinoBox`.
* Added `compas_rhino.geometry.RhinoCone`.
* Added `compas_rhino.geometry.RhinoCylinder`.
* Added `compas_rhino.geometry.RhinoPolyline`.
* Added `compas_rhino.geometry.RhinoSphere`.
* Added `meshes` method to artists of `compas.robots.RobotModel`.
* Added `FrameArtist` class to `compas_blender`.

### Changed

* `compas.robots.Axis` is now normalized upon initialization.
* Fixed a bug in `compas.numerical.dr_numpy` when using numpy array as inputs.
* Allowed for varying repository file structures in `compas.robots.GithubPackageMeshLoader`.
* Fixed data schema of `compas.geometry.Polyline`, `compas.geometry.Polygon`, `compas.geometry.Pointcloud`.
* Fixed `Configuration.from_data` to be backward-compatible with JSON data generated before `compas 1.3.0`.
* Changed `compas_rhino.drawing.draw_breps` to assume provided polygon is closed and automatically add missing corner to polycurve constructor.
* Changed conversion of edges and faces to uniques keys for the data dicts to use the string representation of a sorted tuple of identifiers.
* Added `dtype` to JSON decoding error message.
* Moved `compas.datastructures.mesh.core.halfedge.HalfEdge` to `compas.datastructures.halfedge.halfedge.HalfEdge`
* Moved `compas.datastructures.network.core.graph.Graph` to `compas.datastructures.graph.graph.Graph`.

### Removed

* Removed `compas.datastructures.mesh.core.mesh.BaseMesh`.

* Removed `compas.datastructures.BaseNetwork`.

## [1.7.1] 2021-06-14

### Added

### Changed

* Fixed bundling of ghuser components.

### Removed


## [1.7.0] 2021-06-14

### Added

### Changed

* `compas.robots.Axis` is now normalized upon initialization.
* Fixed a bug in `compas.numerical.dr_numpy` when using numpy array as inputs.
* Allowed for varying repository file structures in `compas.robots.GithubPackageMeshLoader`.
* Remove default implementation of `__str__` for data objects.

### Fixed

* Fixed `Configuration.from_data` to be backward-compatible with JSON data generated before `compas 1.3.0`.

### Removed

## [1.7.1] 2021-06-14

### Added

### Changed

* Fixed bundling of ghuser components.

### Removed

## [1.7.0] 2021-06-14

### Added

* Added pluggable function `trimesh_gaussian_curvature` in `compas_rhino`.
* Added pluggable function `trimesh_mean_curvature` in `compas_rhino`.
* Added pluggable function `trimesh_principal_curvature` in `compas_rhino`.
* Added `copy` and `deepcopy` functionality to `compas.robots.Configuration`.
* Added `compas.data.is_sequence_of_int` and `compas.data.is_sequence_of_float`.
* Added `compas.data.Data.JSONSCHEMANAME`.
* Added `kwargs` to all child classes of `compas.data.Data`.
* Added grasshopper component for drawing a frame.
* Added `draw_origin` and `draw_axes`.

### Changed

* Allow str or int as joint type in `compas.robots.Joint` constructor.
* Moved json schemas to `compas.data`.
* Nested json schemas.
* `compas_ghpython.artists.FrameArtist.draw` now draws a Rhino Plane.
* Fixed bugs in `compas.geometry.bestfit_circle_numpy`.
* Changed directory where ghuser components are installed.
* Added ghuser components directory to those removed by the `clean` task.
* Clean up the ghuser directory before building ghuser components.
* Exposed function `draw_breps` in `compas_rhino.utilities`; example added.
* Added `join` flag to function `draw_breps` in `compas_rhino.utilities`
* Fixed bug in `compas.geometry.distance.closest_point_on_segment_xy`.
* Fixed bug in Rhino implementations of `trimesh` curvature functions.

### Removed

## [1.6.3] 2021-05-26

### Added

* Added `compas.topology.astar_lightest_path`.
* Added JSONSCHEMA definitions for primitives and transformations.
* Added schema implementation to primitives and transformations.
* Added JSONSCHEMA implementation to primitives and transformations.
* Added `compas.data.is_int3`, `compas.data.is_float3`, `compas_data.is_float4x4`.

### Changed

* Extended `compas.topology.astar_shortest_path` to work on `compas.datastructures.Mesh` and `compas.datastructures.Network`.
* Fixed `compas.data.Data.to_jsonstring`.
* Changed `compas.data.Data.data.setter` to raise `NotImplementedError`.
* Changed annotations of `compas_blender.artists.BaseArtist`.
* Fixed `__repr__` for primitives, shapes, transformations.

### Removed

* Removed duplicate cases from `compas.data.DataEncoder`.

## [1.6.2] 2021-05-12

### Added

### Changed

### Removed


## [1.6.1] 2021-05-12

### Added

### Changed

### Removed


## [1.6.0] 2021-05-12

### Added

* Added infrastructure for building Grasshopper components for compas packages.
* Added first Grasshopper component: COMPAS Info.
* Added Grasshopper components for JSON serialization.
* Added `compas_rhino.utilities.set_object_attributes`.
* Added `from_jsonstring` and `to_jsonstring`.
* Added Grasshopper component documentation.

### Changed

* Moved json dump and load to data package.
* Changed parameters and return value of `compas_rhino.utilities.get_object_attributes`.
* Removed `doctest` execution code from src.
* Removed `if __name__ == '__main__'` section from src.
* Optimized the conversion of Rhino Meshes to COMPAS meshes.
* Fix issue with GH User symlink created as directory symlink on some cases.

### Removed


## [1.5.0] 2021-04-20

### Added

* Added support for file-like objects, path strings and URLs to most of the methods previously accepting only file paths, eg. `compas.datastructures.Datastructure`, `compas.json_dump`, `compas.json_load`, etc.
* Added `pretty` parameter to `compas.json_dump` and `compas.json_dumps`.
* Added `compas.data.Data` as base object for all data objects (geometry, data structures, ...).

### Changed

* Moved `compas.utilities.DataEncoder` to `compas.data`.
* Moved `compas.utilities.DataDecoder` to `compas.data`.
* Changed base object of `compas.datastructures.Datastructure` to `compas.data.Data`.
* Changed base object of `compas.geometry.Primitive` to `compas.data.Data`.
* Renamed `Base` to `Data` for all data based classes.
* Fixed calculation of triangle normals.
* Fixed calculation of triangle areas.

### Removed


## [1.4.0] 2021-04-09

### Added

* Added Python 3.9 support.
* Added crease handling to catmull-clark subdivision scheme.
* Added `compas_ghpython.get_grasshopper_userobjects_path` to retrieve User Objects target folder.
* Added direction option for mesh thickening.
* Added check for closed meshes.
* Added 'loop' and 'frames' to schemes of `compas.datastructures.mesh.subdivision.mesh_subdivide`.

### Changed

* Fixed box scaling.
* Fixed a bug in `Polyline.divide_polyline_by_length` related to a floating point rounding error.
* Fixed bug in `RobotModel.zero_configuration`.
* Fixed bug in `compas.geometry.normals`.
* Fixed bug in `compas.datastructures.mesh.subdivision.mesh_subdivide_frames`.

### Removed


## [1.3.0] 2021-03-26

### Added

* Added a `invert` and `inverted` method `compas.geometry.Vector`.
* Added unetary `__neg__` operator for `compas.geometry.Vector`.
* Added `compas.robots.Configuration`, moved from `compas_fab`.

### Changed

* Fixed rhino packages installation to remove duplicates

### Removed


## [1.2.1] 2021-03-19

### Added

### Changed

### Removed

* Fixed API removals from 1.0.0 -> 1.2.0


## [1.2.0] 2021-03-18

### Added

* Added `divide_polyline`, `divide_polyline_by_length`, `Polyline.split_at_corners` and `Polyline.tangent_at_point_on_polyline`.
* Added the magic method `__str__` to `compas.geoemetry.Transformation`.
* Added `redraw` flag to the `compas_rhino` methods `delete_object`, `delete_objects` and `purge_objects`.
* Added the `__eq__` method for `compas.geometry.Circle` and `compas.geometry.Line`.
* Added support for Pylance through static API definitions.
* Added `halfedge_strip` method to `compas.datastructures.HalfEdge`.

### Changed

* Fixed bug where mimic joints were considered configurable.
* Fixed bug where `!=` gave incorrect results in Rhino for some compas objects.
* Fixed bug where `compas_rhino.BaseArtist.redraw` did not trigger a redraw.
* Fixed minor bugs in `compas.geometry.Polyline` and `compas.geometry.Polygon`.
* Fixed very minor bugs in `compas.geometry.Frame` and `compas.geometry.Quaternion`.
* Fixed bug in `compas_rhino.objects.MeshObject.modify`.
* Fixed bug in `compas_rhino.objects.MeshObject.modify_vertices`.
* Fixed bug in `compas_rhino.objects.MeshObject.modify_edges`.
* Fixed bug in `compas_rhino.objects.MeshObject.modify_faces`.
* Fixed bug in `compas_rhino.objects.VolMeshObject.modify`.
* Fixed bug in `compas_rhino.objects.VolMeshObject.modify_vertices`.
* Fixed bug in `compas_rhino.objects.VolMeshObject.modify_edges`.
* Fixed bug in `compas_rhino.objects.VolMeshObject.modify_faces`.
* Fixed bug in `compas_rhino.objects.NetworkObject.modify`.
* Fixed bug in `compas_rhino.objects.NetworkObject.modify_vertices`.
* Fixed bug in `compas_rhino.objects.NetworkObject.modify_edges`.
* Changed `compas_rhino.objects.inspect` to `compas_rhino.objects.inspectors`.
* Changed `compas_rhino.objects.select` to `compas_rhino.objects._select`.
* Changed `compas_rhino.objects.modify` to `compas_rhino.objects._modify`.

### Removed


## [1.1.0] 2021-02-12

### Added

* Added `RobotModel.remove_link`, `RobotModel.remove_joint`, `RobotModel.to_urdf_string`, and `RobotModel.ensure_geometry`.
* Added Blender Python-example to the documentation section: Tutorials -> Robots
* Added `compas_blender.unload_modules`.
* Added `after_rhino_install` and `after_rhino_uninstall` pluggable interfaces to extend the install/uninstall with arbitrary steps.

### Changed

* Fixed bug in parameter list of function `mesh_bounding_box` bound as method `Mesh.bounding_box`.
* Fixed bug in `RobotModel/RobotModelArtist.update` which raised an error when the geometry had not been loaded.
* Changed exception type when subdivide scheme argument is incorrect on `mesh_subdivide`.
* The `compas_rhino.artist.RobotModelArtist` functions `draw_visual` and `draw_collision` now return list of newly created Rhino object guids.
* Added ability of `RobotModel.add_link` to accept primitives in addition to meshes.
* Fixed bug regarding the computation of `Joint.current_origin`.
* Fixed bug regarding a repeated call to `RobotModel.add_joint`.
* Fixed bug in `compas_blender.RobotModelArtist.update`.
* Fixed bug in `compas.datastructures.mesh_slice_plane`.
* Fixed bug where initialising a `compas_blender.artists.Robotmodelartist` would create a new collection for each mesh and then also not put the mesh iton the created collection.
* Changed the initialisation of `compas_blender.artists.Robotmodelartist` to include a `collection`-parameter instead of a `layer`-parameter to be more consistent with Blender's nomenclature.
* Used a utility function from `compas_blender.utilities` to create the collection if none exists instead of using a new call to a bpy-method.

### Removed


## [1.0.0] 2021-01-18

### Added

* Added `compas.datastructures.mesh.trimesh_samplepoints_numpy`.

### Changed

* Fix Rhino7 Mac installation path
* Separate `compas.robots.Joint.origin` into the static parent-relative `origin` and the dynamic world-relative `current_origin`.
* Separate `compas.robots.Joint.axis` into the static parent-relative `axis` and the dynamic world-relative `current_axis`.
* Fixed support to convert back and forth between `compas.datastructures.Graph` and NetworkX `DiGraph`.

### Removed


## [0.19.3] 2020-12-17

### Added

### Changed
* Fix bug in `compas.datastructures.Network.neighborhood`.

### Removed


## [0.19.2] 2020-12-17

### Added

### Changed

* Changed `compas._os.prepare_environment` to prepend environment paths (fixes problem with RPC on windows).

### Removed


## [0.19.1] 2020-12-10

### Added

### Changed

* Fix bug in `compas.datastructures.AttributesView`.

### Removed


## [0.19.0] 2020-12-09

### Added

* Added `is_osx`.

### Changed

* Fix default namespace handling in URDF documents.
* Allow custom/unknown attributes in URDF `Dynamics` element.
* Moved os functions from `compas` to `compas._os`.
* Fixed bug in `is_linux`.
* Changed `is_windows` to work for CPython and IronPython.
* Changed `compas._os` functions to use `is_windows`, `is_mono`, `is_osx`.
* Changed IronPython checks to `compas.IPY` instead of `compas.is_ironpython`.
* Fixed data serialization in `compas.datastructures.HalfFace`.

### Removed

* Removed all implementations of `draw_collection`.


## [0.18.1] 2020-12-01

### Added

* Added URDF and XML writers.
* Added `compas.robots.RobotModel.to_urdf_file`.
* Added `compas.files.URDF.from_robot`.

### Changed

* Changed implementation of `Mesh.vertices_on_boundaries` to account for special cases.
* Changed `Mesh.edges_on_boundaries` corresponding to `Mesh.vertices_on_boundaries`.
* Changed `Mesh.faces_on_boundaries` corresponding to `Mesh.vertices_on_boundaries`.
* Changed `Mesh.vertices_on_boundary` to return vertices of longest boundary.
* Changed `Mesh.edges_on_boundary` to return edges of longest boundary.
* Changed `Mesh.faces_on_boundary` to return faces of longest boundary.
* Fixed default value for `compas.robots.Axis`.
* Changed surface to mesh conversion to include cleanup and filter functions, and use the outer loop of all brep faces.

### Removed


## [0.18.0] 2020-11-24

### Added

* Added `remap_values` to `compas_utilities`.
* Added `compas.datastructures.mesh_slice_plane`.
* Added `compas.json_dump`, `compas.json_dumps`, `compas.json_load`, `compas.json_loads`.

### Changed

* Fixed bug in `compas.datastructures.Network.delete_node`.
* Fixed bug in `compas.datastructures.Network.delete_edge`.
* Fixed bug in select functions for individual objects in `compas_rhino.utilities`.
* Fixed bug in `compas.datastructures.mesh_merge_faces`.
* changed base of `compas.geometry.Transformation` to `compas.base.Base`.

### Removed

* Removed `compas.datastructures.mesh_cut_by_plane`.

## [0.17.3] 2020-11-20

### Added

### Changed

* Fixed bug in `compas.geometry.is_coplanar`.
* Fixed bug in `compas.datastructures.mesh_merg_faces`.
* Fixed bug in `compas.robots.RobotModel.add_link`.
* Fixed bug in `compas.datastructures.Volmesh.cell_to_mesh`.

### Removed


## [0.17.2] 2020-11-04

### Added

### Changed

* Fixed bug in `__getstate__`, `__setstate__` of `compas.base.Base`.
* Fixed bug in `compas_rhino.artists.MeshArtist` and `compas_rhino.artists.NetworkArtist`.
* Changed length and force constraints of DR to optional parameters.
* Removed `ABCMeta` from the list of base classes of several objects in compas.

### Removed


## [0.17.1] 2020-10-28

### Added

* Added `compas_rhino.artists.BoxArtist.draw_collection`.
* Added option to show/hide vertices, edges, and faces in `compas_rhino.artists.CapsuleArtist.draw`.
* Added option to show/hide vertices, edges, and faces in `compas_rhino.artists.ConeArtist.draw`.
* Added option to show/hide vertices, edges, and faces in `compas_rhino.artists.CylinderArtist.draw`.
* Added option to show/hide vertices, edges, and faces in `compas_rhino.artists.PolyhedronArtist.draw`.
* Added option to show/hide vertices, edges, and faces in `compas_rhino.artists.SphereArtist.draw`.
* Added option to show/hide vertices, edges, and faces in `compas_rhino.artists.TorusArtist.draw`.
* Added option to show/hide vertices, edges, and faces in `compas_rhino.artists.PolygonArtist.draw`.
* Added option to show/hide vertices, edges, and faces in `compas_rhino.artists.PolylineArtist.draw`.
* Added option to show/hide vertices, edges, and faces in `compas_rhino.artists.VectorArtist.draw`.

### Changed

* Changed implementation of `compas_rhino.artists.BoxArtist.draw`.
* Fixed bug in `compas.geometry.Capsule`.
* Fixed bug in `compas.geometry.Cone`.
* Changed `compas_rhino.draw_mesh` to support Ngons if available.
* Fixed bug in polyhedron data.

### Removed

* Removed `compas_rhino.artists.PointArtist.draw_collection`.
* Removed `compas_rhino.artists.CircleArtist.draw_collection`.
* Removed `compas_rhino.artists.LineArtist.draw_collection`.

## [0.16.9] 2020-10-21

### Added

* Added binary STL writer.
* Added constructor `from_euler_angles` to `compas.geometry.Transformation`.
* Added method for adding objects from a list to `compas_plotters.GeometryPlotter`.
* Added `compas_rhino.artists.BoxArtist`.
* Added `compas_rhino.artists.CapsuleArtist`.
* Added `compas.geometry.Polyhedron.from_halfspaces` and `compas.geometry.Polyhedron.from_planes`.
* Added `compas.geometry.is_point_behind_plane` and `compas.geometry.is_point_in_polyhedron`.
* Added `centroid` and `bounding_box` properties to `compas.geometry.Pointcloud`.
* Added `edges` property to `compas.geometry.Box`.
* Added `edges` property to `compas.geometry.Polyhedron`.
* Added `compas.datastructures.network_smooth_centroid`.

### Changed

* Fixed bug in handling of keys in edge attribute functions of `compas.datastructures.Halfedge`.
* Fixed bug in `compas.geometry.Polygon.lines`.
* Fixed bug in `compas.geometry.Polyline.lines`.
* Changed `compas.geometry.Shape.to_vertices_and_faces` to `abstractmethod`.
* Fixed bug in magic methods of `compas.geometry.Box`.
* Fixed bug in `compas.geometry.Box.contains`.
* Fixed bug in `delete_vertex` and `delete_face` in `compas.datastructures.Halfedge`.
* Fixed bug in `delete_node` of `compas.datastructures.Graph`.
* Fixed bug in `summary` method of `compas.datastructures.Graph` and `compas.datastructures.Halfedge`.

### Removed


## [0.16.8] 2020-10-14

### Added

* Added `RobotModelArtist` to `compas_rhino`, `compas_ghpython` and `compas_blender`.
* Added `ToolModel`.
* Added `compas.geometry.Pointcloud`.
* Added `compas.utilities.grouper`.
* Added `PolygonArtist`, `PolylineArtist` to `GeometryPlotter`.

### Changed

* `Mesh` takes name of `Shape` in `Mesh.from_shape`.
* Fixed `zoom_extents` of `GeometryPlotter`.

### Removed

* Removed `SegmentArtist` from `compas_plotters`.

## [0.16.7] 2020-10-06

### Added

* Added functionality to the RPC service to automatically reload modules if a change is detected.

### Changed

### Removed


## [0.16.6] 2020-09-30

### Added

* Added `compas_plotters.geometryplotter.GeometryPlotter` for COMPAS geometry objects.

### Changed

* Changed `compas.base.Base.dtype` to property.
* Changed JSON schema to draft 7.
* Changed version processing to `distutils.version.LooseVersion`.

### Removed


## [0.16.5] 2020-09-26

### Added

* Added tests for halfedge data schemas.

### Changed

* Fixed RGB color processing in `compas.utilities.color_to_colordict`.
* Fixed Blender object and dat amanagement to avoid `malloc` problems.
* Updated Blender data structure artists.
* Changed Blender unused data clearing to also clear collections.
* Fixed JSON data validation of base COMPAS object.

### Removed


## [0.16.4] 2020-09-24

### Added

### Changed

* Fixed bug in `compas.geometry.Box.vertices`.

### Removed


## [0.16.3] 2020-09-23

### Added

* Added abstract `DATASCHEMA` to `compas.base.Base`.
* Added abstract `JSONSCHEMA` to `compas.base.Base`.
* Added `validate_data` to `compas.base.Base`.
* Added `validate_json` to `compas.base.Base`.
* Added implementation of `DATASCHEMA` to `compas.datastructures.Halfedge`.
* Added implementation of `JSONSCHEMA` to `compas.datastructures.Halfedge`.
* Added `NodeAttributeView`.
* Added implementation of `DATASCHEMA` to `compas.datastructures.Graph`.
* Added implementation of `JSONSCHEMA` to `compas.datastructures.Graph`.
* Added `compas.rpc.Proxy.restart_server`.
* Added `compas_rhino.objects.NetworkObject`.
* Added constructors `from_matrix` and `from_rotation` to `compas.geometry.Quaternion`.
* Added `draw_collection` methods to Grasshopper artists.

### Changed

* Updated naming conventions in `compas.datastructures.HalfFace` and `compas.datastructures.VolMesh`
* Moved `compas.datastructures.Datastructure` to `compas.datastructures.datastructure`.
* Changed base class of `compas.datastructures.Datastructure` to `compas.base.Base`.
* Changed `from_json` to `to_json` of meshes to use encoders and decoders.
* Moved `MutableMapping` to `compas.datastructures._mutablemapping`.
* Moved attribute views to `compas.datastructure.attributes`.

### Removed

* Removed `from_json`, `to_json`, `to_data`, `copy`, `transformed` from primitives, defaulting to the base implementation in `compas.geometry.Primitive`.
* Removed `from_json`, `to_json`, `to_data`, `copy`, `__str__`, from datastructures, defaulting to the base implementation in `compas.datastructure.Datastructure`.

## [0.16.2] 2020-08-06

### Added

* Added plugin system based on decorators: `compas.plugins.pluggable` & `compas.plugins.plugin`.
* Added `compas_rhino` implementation of the boolean operation pluggable interfaces (union/difference/intersection).
* Added `compas.datastructures.Mesh.transform_numpy`.
* Added `PluginNotInstalledError`.
* Added `compas.geometry.booleans`.
* Added tolerance parameter to angle functions.
* Added support for Rhino 7 in install/uninstall routines.
* Added install/uninstall for Rhino plugins (with support for Rhino 7).
* Added base class for all COMPAS objects `compas.base.Base`.
* Added base class for all Rhino objects representing COMPAS objects `compas_rhino.objects.Object`.
* Added mesh object representing COMPAS meshes in Rhino `compas_rhino.objects.MeshObject`.
* Added the methods `to_data` and `from_data` to `compas.robots.RobotModel`.

### Changed

* Restructure and reorganize volmesh datastructure
* Fixed scaling bug in `compas.geometry.Sphere`
* Fixed bug in `compas.datastructures.Mesh.add_vertex`.
* Fixed performance issue affecting IronPython when iterating over vertices and their attributes.
* Changed return value of drawing functions of `compas_rhino.artists.MeshArtist` to list of GUID.
* Changed return value of drawing functions of `compas_rhino.artists.NetworkArtist` to list of GUID.
* Moved "inspectors" to `compas_rhino.objects`.
* Moved "modifiers" to `compas_rhino.objects`.
* Connection attempts can now be set for `compas.Proxy.start_server` using the
  attribute `Proxy.max_conn_attempts`.
* `Scale.from_factors` can now be created from anchor frame.
* Changed vertex reading of PLY files to include all property information.

### Removed

* Removed CGAL based boolean implementations.
* Removed artist mixins from `compas_rhino`.
* Removed `clear_` functions from `compas_rhino.artists.MeshArtist`.
* Removed `clear_` functions from `compas_rhino.artists.NetworkArtist`.
* Removed `to_data`, `from_data` from `compas_rhino.artists`.
* Removed `compas_rhino.artists.BoxArtist` stub.
* Removed references to "edge" dict from `compas.datastructures.VolMesh`.

## [0.16.1] 2020-06-08

### Added

### Changed

* Fixed scaling bug in `compas.geometry.Sphere`

### Removed

## [0.16.0] 2020-06-05

### Added

* Added `compas_rhino.geometry.RhinoVector`.
* Added basic mesh cutting (`compas.datastructures.Mesh.cut()`).
* Added `compas.datastructures.Mesh.join(other)`.
* Added `compas.geometry.argmin` and `compas.geometry.argmax`.
* Added STL witer.
* Added `compas.datastructures.Mesh.to_stl`.
* Added `unweld` option to obj writing.

### Changed

* Fixed bug in `FaceAttributeView.__get_item__`: access to default was tried before attrs.
* Fixed bug in `EdgeAttributeView.__get_item__`: access to default was tried before attrs.
* Changed `VertexAttributeView.__get_item__` to follow access logic of `FaceAttributeView`.
* Fixed bug in `draw_edges` in `compas_rhino`'s `EdgeArtist`.
* Fixed bug in `draw_edges` in `compas_ghpython`'s `EdgeArtist`.
* Fixed bug in ``compas_rhino.geometry.RhinoSurface.brep_to_compas``.
* Fixed bug in ``compas.geometry.Box.from_bounding_box``
* Fixed bug in ``compas.geometry.Box.from_width_height_depth``
* Fixed inconsistencies in ``compas.geometry._transformations``.
* Renamed ``compas.geometry.Frame.to_local_coords`` to ``compas.geometry.Frame.to_local_coordinates``
* Renamed ``compas.geometry.Frame.to_world_coords`` to ``compas.geometry.Frame.to_world_coordinates``
* Renamed ``compas.geometry.Transformation.change_basis`` to ``compas.geometry.Transformation.from_change_of_basis``
* Renamed ``compas.geometry.matrix_change_basis`` to ``compas.geometry.matrix_from_change_of_basis``
* Renamed ``compas.geometry.Projection.orthogonal`` to ``compas.geometry.Projection.from_plane`` and changed input params
* Renamed ``compas.geometry.Projection.parallel`` to ``compas.geometry.Projection.from_plane_and_direction`` and changed input params
* Renamed ``compas.geometry.Projection.perspective`` to ``compas.geometry.Projection.from_plane_and_point`` and changed input params
* Changed constructor of all ``compas.geometry.Transformation`` and derivatives. Preferred way of creating any ``compas.geometry.Transformation`` is with the classmethods ``from_*``
* Changed params (point, normal) into plane for ``compas.geometry.matrix_from_parallel_projection``, ``compas.geometry.matrix_from_orthogonal_projection`` and ``compas.geometry.matrix_from_perspective_projection``

### Removed

## [0.15.6] 2020-04-27

### Added

* Extended glTF support.
* Added classmethod `from_geometry` to `RhinoMesh`
* Added `intersection_sphere_line`
* Added `intersection_plane_circle`
* Added `tangent_points_to_circle_xy`
* Added basic OBJ file writing.
* Added `Mesh.to_obj`.

### Changed

* Fixed bug in `Box.from_bounding_box`.
* Updated Blender installation docs for latest release.
* Fixed `robot.forward_kinematics()` when requested for base link.
* Fixed bug in `to_compas` conversion of Rhino meshes.
* Fixed bug where `compas.geometry.Primitive` derived classes cannot be serialized by jsonpickle.

### Removed

## [0.15.5] 2020-03-29

### Added

* Added classmethod `from_geometry` to `RhinoMesh`.
* Added conversion to polygons to `BaseMesh`.
* Re-added length, divide, space methods of `RhinoCurve`.
* Added basic OFF file writing.
* Added basic PLY file writing.
* Added `Mesh.to_ply`.
* Added `Mesh.to_off`.

### Changed

* Fixed object naming in artists of `compas_ghpython`.
* Resizing of Rhino property form.
* Fixed orientation of `RhinoSurface` discretisation.
* Check for existence of object in Rhino purge functions.
* Fixed bug in mesh boundary functions.

### Removed


## [0.15.4] 2020-03-05

### Added

* Added algorithm for pulling points onto mesh.
* Added base ellipse class to geometry primitives.
* Added circle artist to plotters.
* Added mesh artist to plotters.
* Added ellipse artist to plotters.
* Added support for robot mimicking joints.

### Changed

* Fixed bugs in `compas_rhino.artists.NetworkArtist`.
* Add conda executable path to `compas_bootstrapper.py`.

### Removed


## [0.15.3] 2020-02-26

### Added

* Added optional class parameter to `RhinoMesh.to_compas`.
* Added max int key to serialization of graph.

### Changed

* Changed name of base mesh implementation to `BaseMesh`.
* Changed name of base network implementation to `BaseNetwork`.
* Fixed bug in face finding function.

### Removed

* Removed optional requirements from setup file.
* Removed parameters from default polyhedron constructor.

## [0.15.2] 2020-02-20

### Added

### Changed

### Removed

## [0.15.1] 2020-02-16

### Added

* Added glTF support.
* Added graph and halfedge data structures.
* Added Rhino line geometry.
* Added Rhino plane geometry.

### Changed

* Fixed `compas_hpc` import problem.
* Split up topology part from geometry part for network and mesh.
* Split up network and mesh naming conventions.
* Reworked network face cycle finding.
* Updated mesh from lines.
* Updated network plotter in correspondence with network.
* Integrated mixin functionality and removed mixins.
* Meshes are now initially hidden in `compas_blender.artists.RobotModelArtist`.
* `compas_blender.artists.RobotModelArtist.draw_visual` and `compas_blender.artists.RobotModelArtist.draw_collision` now show those meshes.
* Renamed the method `draw_geometry` of `compas.robots.base_artist.RobotModelBaseArtist` to `create_geometry`.

### Removed

* Removed parallelization from network algorithms.
* Removed numba based dr implementations.

## [0.15.0] 2020-01-24

### Added

* Added `to_compas` to `compas_rhino.geometry.RhinoPoint`.
* Added `to_compas` to `compas_rhino.geometry.RhinoLine`.
* Added `to_compas` to `compas_rhino.geometry.RhinoCurve`.
* Added `to_compas` to `compas_rhino.geometry.RhinoMesh`.
* Added `brep_to_compas` to `compas_rhino.geometry.RhinoSurface`.
* Added `uv_to_compas` to `compas_rhino.geometry.RhinoSurface`.
* Added `heightfield_to_compas` to `compas_rhino.geometry.RhinoSurface`.
* Added `compas.datastructures.mesh_pull_points_numpy`.

### Changed

* Moved `compas_rhino.conduits` into `compas_rhino.artists`.
* Fixed bug in `compas.datastructures.Mesh.edges_where`.
* Fixed bug in `compas.datastructures.Mesh.faces_where`.
* Fixed bug in `compas.datastructures.Mesh.edge_attributes`.
* Fixed bug in `compas.datastructures.Mesh.face_attributes`.
* Fixed bug in `compas.datastructures.Mesh.edges`.
* Fixed bug in `compas.datastructures.Mesh.faces`.
* Fixed bug in `compas.datastructures.Mesh.offset`.

### Removed

* Removed deprecated `compas.geometry.xforms`.
* Removed deprecated `compas_rhino.helpers`.
* Removed `compas_rhino.constructors`.

## [0.14.0] 2020-01-21

### Added

* Added `compas.datastructures.mesh.Mesh.any_vertex`.
* Added `compas.datastructures.mesh.Mesh.any_face`.
* Added `compas.datastructures.mesh.Mesh.any_edge`.
* Added `compas.datastructures.mesh.Mesh.vertex_attribute`.
* Added `compas.datastructures.mesh.Mesh.vertex_attributes`.
* Added `compas.datastructures.mesh.Mesh.vertices_attribute`.
* Added `compas.datastructures.mesh.Mesh.vertices_attributes`.
* Added `compas.datastructures.mesh.Mesh.edge_attribute`.
* Added `compas.datastructures.mesh.Mesh.edge_attributes`.
* Added `compas.datastructures.mesh.Mesh.edges_attribute`.
* Added `compas.datastructures.mesh.Mesh.edges_attributes`.
* Added `compas.datastructures.mesh.Mesh.face_attribute`.
* Added `compas.datastructures.mesh.Mesh.face_attributes`.
* Added `compas.datastructures.mesh.Mesh.faces_attribute`.
* Added `compas.datastructures.mesh.Mesh.faces_attributes`.
* Added mutable attribute view for mesh vertex/face/edge attributes.

### Changed

* Default Mesh vertex, face, edge attributes are no longer copied and stored explicitly per vertex, face, edge, repesctively.
* Updating default attributes now only changes the corresponding default attribute dict.
* Updated `mesh_quads_to_triangles` to copy only customised face attributes onto newly created faces.
* Fixed bug in `compas.geometry.is_point_in_circle`.
* Fixed bug in `compas.geometry.is_polygon_convex`.
* Fixed bug in `compas.geometry.Polygon.is_convex`.
* Renamed `compas.datastructures.Mesh.has_vertex` to `compas.datastructures.Mesh.is_vertex`.
* Renamed `compas.datastructures.Mesh.has_face` to `compas.datastructures.Mesh.is_face`.
* Split `compas.datastructures.Mesh.has_edge` into `compas.datastructures.Mesh.is_edge` and `compas.datastructures.Mesh.is_halfedge`.

### Removed

* Removed `compas.datastructures.mesh.Mesh.get_any_vertex`.
* Removed `compas.datastructures.mesh.Mesh.get_any_face`.
* Removed `compas.datastructures.mesh.Mesh.get_any_edge`.
* Removed `compas.datastructures.mesh.Mesh.get_vertex_attribute`.
* Removed `compas.datastructures.mesh.Mesh.get_vertex_attributes`.
* Removed `compas.datastructures.mesh.Mesh.get_vertices_attribute`.
* Removed `compas.datastructures.mesh.Mesh.get_vertices_attributes`.
* Removed `compas.datastructures.mesh.Mesh.get_edge_attribute`.
* Removed `compas.datastructures.mesh.Mesh.get_edge_attributes`.
* Removed `compas.datastructures.mesh.Mesh.get_edges_attribute`.
* Removed `compas.datastructures.mesh.Mesh.get_edges_attributes`.
* Removed `compas.datastructures.mesh.Mesh.get_face_attribute`.
* Removed `compas.datastructures.mesh.Mesh.get_face_attributes`.
* Removed `compas.datastructures.mesh.Mesh.get_faces_attribute`.
* Removed `compas.datastructures.mesh.Mesh.get_faces_attributes`.
* Removed `compas.datastructures.mesh.Mesh.set_vertex_attribute`.
* Removed `compas.datastructures.mesh.Mesh.set_vertex_attributes`.
* Removed `compas.datastructures.mesh.Mesh.set_vertices_attribute`.
* Removed `compas.datastructures.mesh.Mesh.set_vertices_attributes`.
* Removed `compas.datastructures.mesh.Mesh.set_edge_attribute`.
* Removed `compas.datastructures.mesh.Mesh.set_edge_attributes`.
* Removed `compas.datastructures.mesh.Mesh.set_edges_attribute`.
* Removed `compas.datastructures.mesh.Mesh.set_edges_attributes`.
* Removed `compas.datastructures.mesh.Mesh.set_face_attribute`.
* Removed `compas.datastructures.mesh.Mesh.set_face_attributes`.
* Removed `compas.datastructures.mesh.Mesh.set_faces_attribute`.
* Removed `compas.datastructures.mesh.Mesh.set_faces_attributes`.
* Removed `print` statement from curvature module.

## [0.13.3] 2020-01-10

### Added

* `compas_rhino.artists.ShapeArtist` as base artist for all shape artists.
* Added `layer`, `name`, `color` attributes to `compas_rhino.artists.PrimitiveArtist`.
* Added `layer`, `name` attributes to `compas_rhino.artists.ShapeArtist`.
* Added `layer`, `name` attributes to `compas_rhino.artists.MeshArtist`.
* Added `clear_layer` method to `compas_rhino.artists.PrimitiveArtist`.
* Added `clear_layer` method to `compas_rhino.artists.ShapeArtist`.
* Added `clear_layer` method to `compas_rhino.artists.MeshArtist`.

### Changed

* Renamed `compas.utilities.maps.geometric_key2` to `geometric_key_xy`.
* Fixed bug in mirror functions.
* Fixed mirroring tests.
* Moved `BaseMesh`, `matrices`, `operations` to `compas.datastructures.mesh.core`.
* Added `transform` and `transformed` (and others) to `Mesh`.

### Removed

* `compas_rhino.artists.BoxArtist`
* Removed `layer` attribute from `compas_rhino.artists.Artist`.
* Removed `clear_layer` method from `compas_rhino.artists.Artist`.

## [0.13.2] 2020-01-06

### Added

* File reading functions for ascii files in `compas.files` has moved from the individual reader classes to a new parent class, `BaseReader`.

### Changed

* Rebased `compas_rhino.artists.MeshArtist` on new-style artist `compas_rhino.artists.Artist`.
* Renamed `compas_rhino.artists.MeshArtist.defaults` to `compas_rhino.artists.MeshArtist.settings`.
* Changed usage of (nonexisting) `compas_rhino.get_object` to `compas_rhino.get_objects`.
* Integrated vertex, face, edge mixins into `compas_rhino.artists.MeshArtist`.
* Integrated vertex, edge mixins into `compas_rhino.artists.NetworkArtist`.
* Rebased `compas_rhino.artists.VolMeshArtist` on `compas_rhino.artists.MeshArtist`.

### Removed

## [0.13.0] 2019-12-16

### Added

* Added DOI to bibtex entry.
* Added conversion for old mesh JSON data.

### Changed

* Indirectly changed mesh serialization to JSON (by changing key conversion and moving conversion into JSON methods).
* Moved conversion of int keys of mesh data to strings for json serialization to from/to json.
* Moved from/to methods for mesh into mesh definition.
* Subdivision algorithms use fast mesh copy.

### Removed

* Support for non-integer vertex and face identifiers in mesh.

## [0.12.4] 2019-12-11

### Added

### Changed

### Removed

## [0.12.3] 2019-12-11

### Added

* Added `mesh_subdivide_frames` to `compas.datastructures.subdivision`

### Changed

### Removed

## [0.12.2] 2019-12-11

### Added

* Added `intersection_segment_polyline` to `compas.geometry.intersections`
* Added `intersection_segment_polyline_xy` to `compas.geometry.intersections`
* Added `from_sides_and_radius` to `compas.geometry.Polygon`

### Changed

* Reworked docstrings of methods in `compas.geometry.queries`
* Set default `tol` to `1e-6` in `compas.geometry.queries`

### Removed

## [[0.12.1] 2019-12-10] 2019-12-10

### Added

* Added inherited methods to class docs.
* Added data structure mixins to the docs.
* Added `data` and `from_data` to `compas.geometry.Polyhedron`
* Added explicit support for collections to `compas_blender`

### Changed

* Bottom face of cylinder shape should be flipped.
* Face reading mechanism of OFF reader.
* `compas.geometry.Box` is now centred at origin by default.

### Removed

* Removed `compas.remote` because it does not provide an advatage over `compas.rpc`.

## [[0.11.4] 2019-11-26] 2019-11-26

### Added

* Added `compas_rhino.etoforms.ImageForm`.
* Added `doc8` as dev requirement.

### Changed

* Changed `compas_rhino.install_plugin` to use only the plugin name, w/o the GUID.
* Changed `iterable_like` to prevent exhausting generators passed as targets.

### Removed

* Removed `compas_rhino.ui.Controller`.
* Removed `compas_rhino.ui.Button`.

## [[0.11.2] 2019-11-19] 2019-11-19

### Added

* Added factory methods for `compas_rhino.artists._Artist`

### Changed

* Set `compas_rhino.artists.FrameArtist` layer clear to false by default.
* Wrapped internals of RPC dispatch method in try-except to catch any import problems and report back on the client side.
* Stopping of HTTP server (`compas.remote`) is now handled properly through separate thread.
* Fixed mutable init parameters of `RobotModel`
* Fixed bug in `mesh_quads_to_triangles` that caused face data to be deleted even when not necessary.
* Switched to `compas.geometry.KDTree` as fallback for `scipy.spatial.cKDTree` instead of Rhino `RTree` because it currently fails.

### Removed

## [0.11.0] 2019-11-09

### Added

* Added `iterable_like` to `compas.utilities.itertools_`
* Added `compas.geometry.icp_numpy` for pointcloud alignment using ICP.
* Added RPC command-line utility: `$ compas_rpc {start|stop} [--port PORT]`
* Added `__version__` to `compas_plotters`.
* Added `compas_plotters` to `.bumpversion.cfg`.
* Added `Colormap` to `compas.utilities`.
* Added `is_line_line_colinear()` to `compas.geometry`
* Added link to Github wiki for devguide.
* Added pointcloud alignment example to docs.
* Show git hash on `compas.__version__` if installed from git.
* Added `autopep8` to dev requirements.
* Added methods `add_joint` and `add_link` to `RobotModel`
* Added support for geometric primitives to JSON data encoder and decoder.
* Added support for `data` to all geometric primitives.

### Changed

* Docs are only deployed to github pages for tagged commits.
* Fixing printing issue with `compas.geometry.Quarternion` in ironPython.
* Fixed a missing import in `compas.geometry.Polygon`.
* Removed unused imports in `compas.geometry.Polyline`.
* Adjusted `compas.geometry.Quarternion.conjugate()` to in-place change, added `compas.geometry.Quarternion.conjugated()` instead which returns a new quarternion object.
* Fixed `rotation` property of `Transformation`.
* Simplified plugin installation (use plugin name only, without GUID).
* Bind RPC server to `0.0.0.0` instead of `localhost`.
* Fixed different argument naming between Rhino5 and Rhino6 of `rs.LayerVisible()` in `compas_rhino.utilities.objects`.

### Removed

## [0.10.0] 2019-10-28

### Added

* Added method for computing the determinant of the matrix of a transformation `compas.geometry.Transformation.determinant`.
* Added method for transposing (the matrix of) a transformation in-place `compas.geometry.Transformation.transpose`.
* Added method creating a transposed copy of a transformation `compas.geometry.Transformation.transposed`.
* Added method for invertig (the matrix of) a transformation in-place `compas.geometry.Transformation.invert`.
* Added `compas.geometry.Transformation.inverted` as an alias for `compas.geometry.Transformation.inverse`.
* Added method creating a copy of a transformation instance with a given transformation concatenated `compas.geometry.Transformation.concatenated`.
* Added method `to_vertices_and_faces` to all the classes inheriting from `compas.geometry.Shape` to create a `Mesh` representation of them.

### Changed

* Changed `compas.geometry.Transformation.inverse` to return an inverted copy of the transformation.
* Changed `compas.geometry.Transformation.decompose` to `compas.geometry.Transformation.decomposed`.
* Changed `compas.geometry.Transformation.concatenate` to add another transformation to the transformation instance.

### Removed

## [0.9.1] 2019-10-28

### Added

* Added `compas.geometry.Point.transform_collection` and `compas.geometry.Point.transformed_collection`.
* Added `compas.geometry.Vector.transform_collection` and `compas.geometry.Vector.transformed_collection`.
* Added `compas.geometry.Line.transform_collection` and `compas.geometry.Line.transformed_collection`.
* Added support for new Python plugin location for Rhino 6.0 on Mac.
* Added `compas.geometry.bestfit_frame_numpy`

### Changed

* Fixed transformation of start and end point of `compas.geometry.Line` to update the point objects in place.
* Fixed return value of `compas.numerical.pca_numpy` to return mean not as nested list.

### Removed

## [0.9.0] 2019-10-21

### Added

* Added `matrix_change_basis`, `Transformation.change_basis`
* Added `matrix_from_frame_to_frame`
* Added non-numpy versions of `global_coords`, `local_coords`
* Added static method `Frame.local_to_local_coords`
* Added `__getitem__`, `__setitem__` and `__eq__` to `Quaternion`
* Added `Vector.scaled` and `Vector.unitized`
* Added `transform_frames` and respective helper functions `dehomogenize_and_unflatten_frames`, `homogenize_and_flatten_frames`
* Added `transform_frames_numpy` and respective helper functions `dehomogenize_and_unflatten_frames_numpy`, `homogenize_and_flatten_frames_numpy`

### Changed

* Renamed `global_coords_numpy` and `local_coords_numpy` to `local_to_world_coords_numpy` and `world_to_local_coords_numpy`.
* Changed parameters `origin` `uvw` of `local_to_world_coords_numpy` and `world_to_local_coords_numpy` to `frame`.
* Fixed some returns of `Frame` and `Rotation` to use `Vector` or `Quaternion`
* Renamed methods `Frame.represent_point/vector/frame_in_global_coordinates` and `Frame.represent_point/vector/frame_in_local_coordinates` to `Frame.to_local_coords` and `Frame.to_world_coords`.

### Removed

## [0.8.1] 2019-10-01

### Added

### Changed

* Fixed unguarded import of `numpy` based transformations in mesh package.

### Removed

## [0.8.0] 2019-10-01

### Added

* Added test section for `compas.geometry.transformations`
* Added `tol` parameter to `queries.is_colinear`
* Added compas rhino installer for Rhino Mac 6.0 `compas_rhino.__init__`.
* Added oriented bounding box for meshes `compas.datastructures.mesh_oriented_bounding_box_numpy`.
* Added full testing functions for `compas.datastructures.mesh`
* Added `draw_mesh` to `compas_ghpython.artists.MeshArtist`

### Changed

* Generate sphinx documentation from markdown files in repo root for top level sections.
* Merged `compas.geometry.xforms` into `compas.geometry.transformations`
* Fixed `AttributeError: 'Mesh' object has no attribute 'neighbors'`
* Fixed Key error with `Mesh.boundary()`
* Extended `offset_polygon` and `offset_polyline` to handle colinear segments
* Fixed unsorted mesh vertex coordinates `xyz` in `compas_viewers.viewer.MeshView`
* Changed stderr parameter from STDOUT to PIPE in `compas.rpc.Proxy` for Rhino Mac 6.0.
* Fixed import of `delaunay_from_points` in `Mesh.from_points`.
* More control over drawing of text labels in Rhino.
* Extension of `face_vertex_descendant` and `face_vertex_ancestor` in `Mesh`.
* Changed the name and meaning of the parameter `oriented` in the function `Mesh.edges_on_boundary`.
* Add `axis` and `origin` defaults to `compas.robots.Joint`
* Unified vertices and face import order for .obj files with python2 and 3
* Changed python interpreter selection (e.g. RPC calls) to fallback to `python` if `pythonw` is not present on the system
* Fixed `compas_ghpython.artists.MeshArtist` to support ngons.
* Deprecate the method `draw` of `compas_ghpython.artists.MeshArtist` in favor of `draw_mesh`.
* Fix icosahedron generation
* Examples in docs/rhino updated to work with current codebase
* Callbacks tutorial updated to work with current codebase
* Base geometric primitives on `compas.geometry.Primitive` and `compas.geometry.Shape`
* Separated `numpy` based tranformations into separate module.

### Removed

* Removed `compas_viewers` to separate repo.
* Removed `compas_hpc` to separate repo.

## [0.7.2] 2019-08-09

### Added

* Added `compas_rhino.geometry.RhinoGeometry` to the docs.
* Added `compas.remote.services`.
* Added `compas.remote.services.network.py` service for handling requests for a browser-based network viewer.
* Possibility to call forward_kinematics on `compas.robots.RobotModel`
* Added `compas.set_precision` function for the setting the global precision used by COMPAS as a floating point number.

### Changed

* Fix mesh genus in `compas.datastructures`.
* Fixed missing import in `compas_rhino.geometry`.
* Removed circular imports from `compas_rhino.geometry`.
* Fix duplicate hfkeys in `compas.datastructures.volmesh.halffaces_on_boundary`.
* Moved `compas.remote.service.py` to `compas.remote.services.default.py`.
* Removed processing of face keys from data getter and setter in `compas.datastructures.Network`.
* Using `SimpleHTTPRequestHandler` instead of `BaseHTTPRequestHandler` to provide basic support for serving files via `GET`.
* Mesh mapping on surface without creating new mesh to keep attributes in `compas_rhino.geometry.surface.py`.
* Moving functionality from `compas_fab.artists.BaseRobotArtist` to `compas.robots.RobotModel`
* Fix exception of null-area polygon of centroid polygon in `compas.geometry.average.py`.
* Fix loss of precision during mesh welding in `compas.datastructures.mesh_weld`.

### Removed

## [0.7.1] 2019-06-29

### Added

### Changed

* Include `compas_plotters` and `compas_viewers` in the build instructions.
* Moved import of `subprocess` to Windows-specific situations.
* Fixed document functions failing when document name is `None`.
* Downgraded `numpy` requirements.
* Loosened `scipy` requirements.
* Default Python to `pythonw`.

### Removed

## [0.7.0] 2019-06-27

### Added

* Added filter shorthand for selecting OBJ, JSON files in Rhino.
* Added `compas_plotters`
* Added `compas_viewers`
* Added `compas_rhino.draw_circles` and the equivalent Artist method
* Add class functions to `compas.datastructures.VolMesh`.
* Added `face_neighborhood` class function to `compas.datastructures.Mesh`.
* Added `get_face_attributes_all` to `compas.datastructures._mixins.attributes`.
* Added `get_faces_attributes_all` to `compas.datastructures._mixins.attributes`.
* Added `compas.remote` package for making HTTP based Remote Procedure Calls.

### Changed

* Restructure halffaces as lists in `compas.datastructures.VolMesh`.
* Correctly handle `python-net` module presence during IronPython imports.
* Switched to `compas.IPY` check instead of `try-except` for preventing non IronPython friendly imports.
* Changed installation of compas packages to Rhino to support non-admin user accounts on Windows.
* Copy facedata in `mesh_quads_to_triangles`
* Added non-imported service for `compas.remote` for starting the subprocess that runs the server.

### Removed

* Removed `compas.plotters`
* Removed `compas.viewers`

## [0.6.2] 2019-04-30

### Added

### Changed

* Based mesh drawing for Rhino on RhinoCommon rather than Rhinoscriptsyntax.
* Fixed mesh drawing for Rhino 6

### Removed

## [0.6.1] 2019-04-29

### Added

### Changed

* Fixed bug in RPC. The services cannot have a `pass` statement as class body.

### Removed

## [0.6.0] 2019-04-29

### Added

* Added `center` property getter to `compas.geometry.Cirle` primitive
* Add `astar_shortest_path` to `compas.topology.traversal`.

### Changed

* Updated configuration instructions for Blender.
* Changed naming convention for drawing functions from `xdraw_` to `draw_`.
* Changed mesh drawing in Rhino to use separate mesh vertices per face. This makes the mesh look more "as expected" in *Shaded* view.

### Removed

* Removed support for Python 3.5.x by setting the minimum requirements for Numpy and Scipy to `1.16` and `1.2`, respectively.

## [0.5.2] 2019-04-12

### Added

* Added `draw_polylines` to `compas_rhino.artists.Artist`.
* Added `color` argument to `compas_rhino.artists.MeshArtist.draw_mesh`.
* Added named colors to `compas.utilities.colors.py`.

### Changed

* Fix `mesh_uv_to_xyz` in `RhinoSurface`.
* Fix 'mesh_weld' and 'meshes_join_and_weld' against consecutive duplicates in face vertices.
* Fix setting of environment variables in `System.Diagnostics.Process`-based subprocess for `XFunc` and `RPC`.
* Fix `XFunc` on RhinoMac.
* Fix `trimesh_subdivide_loop` from `compas.datastructures`.
* Changed Numpy and Scipy version requirements to allow for Python 3.5.x.

### Removed

* Removed `mixing.py` from `compas.utilities`.
* Removed `singleton.py` from `compas.utilities`.
* Removed `xscript.py` from `compas.utilities`.
* Removed `sorting.py` from `compas.utilities`.
* Removed `names.py` from `compas.utilities`.
* Removed `xfunc.py` from `compas_rhino.utilities`, use `compas.utilities.XFunc` instead.

## [0.5.1] 2019-03-25

### Added

### Changed

* Fix `XFunc` and `RPC` environment activation.
* Fix exception on Rhino Mac.
* Fix missing import on `compas_rhino.geometry`.
* Fix `compas.geometry.offset_polygon`.
* Fix installation for Rhino, related to implicit import of `matplotlib`.

### Removed

## [0.5.0] 2019-03-15

### Added

* Add `Circle` and `Sphere` primitives to `compas.geometry`.
* Add functions to `Plane` and `Box` primitives.
* Add functions to `compas_rhino` curve: `length` and `is_closed`.
* Add functions to `compas_rhino` surface: `kinks`, `closest_point`, `closest_point_on_boundaries`, and functions for mapping/remapping between XYZ and UV(0) spaces based on surface's parametrization (`point_xyz_to_uv`, `point_uv_to_xyz`, `line_uv_to_xyz`, `polyline_uv_to_xyz`, `mesh_uv_to_xyz`)
* Add `is_scalable` to `compas.robots.Joint`.

### Changed

* Fix exception in `Plane.transform`.
* Fix installer to remove old symlinks.
* Fix RPC proxy server.

## [0.4.22] 2019-03-05

### Added

* Add pretty print option to JSON formatter.
* Add remeshing based on `triangle`.
* Add compatibility with ETO forms to `compas_rhino` edge modifiers.

## [0.4.21] 2019-03-04

### Changed

* Fix import in `compas_rhino` vertex modifiers.

## [0.4.20] 2019-03-04

### Removed

* Remove `download_image_from_remote` utility function.

## [0.4.12] 2019-03-04

### Changed

* Small fixes on Rhino forms support.

## [0.4.11] 2019-03-03

### Added

* New function to join network edges into polylines: `network_polylines`.
* New mesh functions: `mesh_offset`, `mesh_thicken`, `mesh_weld` and `meshes_join_and_weld`.
* New mesh functions: `face_skewness`, `face_aspect_ratio`, `face_curvature` and `vertex_curvature`.
* New functions to get disconnected elements of  `Mesh`: `mesh_disconnected_vertices`, `mesh_disconnected_faces`, `mesh_explode`.
* New functions to get disconnected elements of  `Network`: `network_disconnected_vertices`, `network_disconnected_edges`, `network_explode`.
* Add statistics utility functions: `average`, `variance`, `standard_deviation`.
* Add `binomial_coefficient` function.
* Add option to create `Network` and `Mesh` from dictionaries of vertices and faces.
* Add `face_adjacency_vertices` to `Mesh`
* Add optional prefix to the rhino name attribute processor
* Add `mesh_move_vertices` to `compas_rhino`.
* Add support for relative mesh references in URDF.

### Changed

* Fix mesh centroid and mesh normal calculation.
* Refactor of drawing functions in `compas_blender`.
* Fix material creation in `compas_blender`.
* New default for subdivision: `catmullclark`.

## [0.4.9] 2019-02-10

### Added

* New class methods for `Polyhedron`: `from_platonicsolid` and `from_vertices_and_faces`.
* Constrained and conforming Delaunay triangulations based on Triangle.
* Predicate-based filtering of vertices and edges.
* `mesh.geometry`for geometry-specific functions.
* `trimesh_face_circle` in `mesh.geometry`.

### Changed

* Fix exception in `angle_vectors_signed` if vectors aligned
* Fix exception in `Polyline.point`
* Update Rhino installation merging Win32 and Mac implementations and defaulting the bootstrapper to the active python even if no CONDA environment is active during install.

### Removed

* Bound mesh operations.

## [0.4.8] 2019-01-28

### Added

* Curve tangent at parameter.
* Box shape.
* Numpy-based mesh transformations.
* Option to share axes among plotters.<|MERGE_RESOLUTION|>--- conflicted
+++ resolved
@@ -12,7 +12,6 @@
 * Added `compas_rhino.DEFAULT_VERSION`.
 * Added `clean` option to `compas_rhino.install` to remove existing symlinks if they cannot be imported from the current environment.
 
-<<<<<<< HEAD
 ### Changed
 
 * Updated `pr-checks` workflow for checking Changelog entry.
@@ -41,8 +40,6 @@
 
 ### Added
 
-=======
->>>>>>> 227eeafc
 ### Changed
 
 * Fixed bug in `compas_rhino.conversions.RhinoPoint.from_geometry`.
